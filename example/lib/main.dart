--- conflicted
+++ resolved
@@ -1,10 +1,7 @@
-<<<<<<< HEAD
-import 'dart:convert';
-=======
 // Unless explicitly stated otherwise all files in this repository are licensed under the Apache License Version 2.0.
 // This product includes software developed at Datadog (https://www.datadoghq.com/).
 // Copyright 2019-2020 Datadog, Inc.
->>>>>>> 8f9c2b0c
+import 'dart:convert';
 
 import 'package:flutter/material.dart';
 
