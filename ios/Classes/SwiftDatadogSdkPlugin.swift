// Unless explicitly stated otherwise all files in this repository are licensed under the Apache License Version 2.0.
// This product includes software developed at Datadog (https://www.datadoghq.com/).
// Copyright 2019-2020 Datadog, Inc.

import Flutter
import UIKit
import Datadog
import DatadogSDKBridge

extension DdSdkConfiguration {
  static func decode(value: [String: Any?]) -> DdSdkConfiguration {
    return DdSdkConfiguration(
      clientToken: value["clientToken"] as! NSString,
      env: value["env"] as! NSString,
      applicationId: value["applicationId"] as? NSString,
      nativeCrashReportEnabled: (value["nativeCrashReportEnabled"] as? NSNumber)?.boolValue,
      sampleRate: (value["sampleRate"] as? NSNumber)?.doubleValue,
      site: value["site"] as? NSString,
      trackingConsent: value["trackingConsent"] as? NSString,
      additionalConfig: value["additionalConfig"] as? NSDictionary
    )
  }
}

public class SwiftDatadogSdkPlugin: NSObject, FlutterPlugin {
  public static func register(with registrar: FlutterPluginRegistrar) {
    let channel = FlutterMethodChannel(name: "datadog_sdk_flutter", binaryMessenger: registrar.messenger())
    let instance = SwiftDatadogSdkPlugin()
    registrar.addMethodCallDelegate(instance, channel: channel)
  }

  public func handle(_ call: FlutterMethodCall, result: @escaping FlutterResult) {
    switch call.method {
    case "DdSdk.initialize":
<<<<<<< HEAD
        guard let arguments = call.arguments as? [String: Any] else {
          result(FlutterError(code: "DatadogSDK:InvalidOperation",
                              message: "No arguments in call to DdSdk.initialize.",
                              details: nil))
          return
=======
      guard let arguments = call.arguments as? [String:Any] else {
        result(FlutterError(code: "DatadogSDK:InvalidOperation", message: "No arguments in call to DdSdk.initialize.", details: nil))
        return
      }

      let configArg = arguments["configuration"] as! [String: Any?]
      let bridgeConfiguration = DdSdkConfiguration.decode(value: configArg)
      let configurationBuilder = buildConfiguration(configuration: bridgeConfiguration)

      if let customEndpointArg = configArg["customEndpoint"] as? String {
        if let customEndpoint = URL(string: customEndpointArg) {
          _ = configurationBuilder
            .set(customLogsEndpoint: customEndpoint)
            .set(customTracesEndpoint: customEndpoint)
            .set(customRUMEndpoint: customEndpoint)
        } else {
          print("Error parsing custom endpoint url: \(String(describing: configArg["customEndpoint"])). Defaulting to regular endpoint")
>>>>>>> b68f4398
        }
      }

      Datadog.initialize(appContext: Datadog.AppContext(),
                         trackingConsent: .granted,
                         configuration: configurationBuilder.build())

      Global.rum = RUMMonitor.initialize()

      result(nil)
    case "DdLogs.debug":
<<<<<<< HEAD
        let arguments = call.arguments as! [String: Any]
=======
      let arguments = call.arguments as! [String:Any];
>>>>>>> b68f4398

      let message = arguments["message"] as! NSString
      let context = arguments["context"] as! NSDictionary

      Bridge.getDdLogs().debug(message: message, context: context)
      result(nil)

    case "DdLogs.info":
<<<<<<< HEAD
        let arguments = call.arguments as! [String: Any]
=======
      let arguments = call.arguments as! [String:Any];
>>>>>>> b68f4398

      let message = arguments["message"] as! NSString
      let context = arguments["context"] as! NSDictionary

      Bridge.getDdLogs().info(message: message, context: context)
      result(nil)

    case "DdLogs.warn":
<<<<<<< HEAD
        let arguments = call.arguments as! [String: Any]
=======
      let arguments = call.arguments as! [String:Any];
>>>>>>> b68f4398

      let message = arguments["message"] as! NSString
      let context = arguments["context"] as! NSDictionary

      Bridge.getDdLogs().warn(message: message, context: context)
      result(nil)

    case "DdLogs.error":
<<<<<<< HEAD
        let arguments = call.arguments as! [String: Any]
=======
      let arguments = call.arguments as! [String:Any];

      let message = arguments["message"] as! NSString
      let context = arguments["context"] as! NSDictionary

      Bridge.getDdLogs().error(message: message, context: context)
      result(nil)
>>>>>>> b68f4398

    default:
      result(FlutterMethodNotImplemented)
    }
  }

<<<<<<< HEAD
        Bridge.getDdLogs().debug(message: message, context: context)
        result(nil)

    default:
        result(FlutterMethodNotImplemented)
    }
=======
  // Copied from dd-brdige-ios/DdSdkImplementation
  func buildConfiguration(configuration: DdSdkConfiguration) -> Datadog.Configuration.Builder {
    let ddConfigBuilder: Datadog.Configuration.Builder
    if let rumAppID = configuration.applicationId as String? {
      ddConfigBuilder = Datadog.Configuration.builderUsing(
        rumApplicationID: rumAppID,
        clientToken: configuration.clientToken as String,
        environment: configuration.env as String
      )
        .set(rumSessionsSamplingRate: Float(configuration.sampleRate ?? 100.0))
    } else {
      ddConfigBuilder = Datadog.Configuration.builderUsing(
        clientToken: configuration.clientToken as String,
        environment: configuration.env as String
      )
    }

    switch configuration.site?.lowercased ?? "us" {
    case "us1", "us":
      _ = ddConfigBuilder.set(endpoint: .us1)
    case "eu1", "eu":
      _ = ddConfigBuilder.set(endpoint: .eu1)
    case "us3":
      _ = ddConfigBuilder.set(endpoint: .us3)
    case "us5":
      _ = ddConfigBuilder.set(endpoint: .us5)
    case "us1_fed", "gov":
      _ = ddConfigBuilder.set(endpoint: .us1_fed)
    default:
      _ = ddConfigBuilder.set(endpoint: .us1)
    }

    let additionalConfig = configuration.additionalConfig

    if let additionalConfiguration = additionalConfig as? [String: Any] {
      _ = ddConfigBuilder.set(additionalConfiguration: additionalConfiguration)
    }

    if let enableViewTracking = additionalConfig?["_dd.native_view_tracking"] as? Bool, enableViewTracking {
      _ = ddConfigBuilder.trackUIKitRUMViews()
    }

    if let serviceName = additionalConfig?["_dd.service_name"] as? String {
      _ = ddConfigBuilder.set(serviceName: serviceName)
    }

    if let threshold = additionalConfig?["_dd.long_task.threshold"] as? TimeInterval {
      // `_dd.long_task.threshold` attribute is in milliseconds
      _ = ddConfigBuilder.trackRUMLongTasks(threshold: threshold / 1_000)
    }

    // TODO: Proxy configuration
//    if let proxyConfiguration = buildProxyConfiguration(config: additionalConfig) {
//      _ = ddConfigBuilder.set(proxyConfiguration: proxyConfiguration)
//    }

    return ddConfigBuilder
>>>>>>> b68f4398
  }
}<|MERGE_RESOLUTION|>--- conflicted
+++ resolved
@@ -32,15 +32,10 @@
   public func handle(_ call: FlutterMethodCall, result: @escaping FlutterResult) {
     switch call.method {
     case "DdSdk.initialize":
-<<<<<<< HEAD
-        guard let arguments = call.arguments as? [String: Any] else {
-          result(FlutterError(code: "DatadogSDK:InvalidOperation",
-                              message: "No arguments in call to DdSdk.initialize.",
-                              details: nil))
-          return
-=======
-      guard let arguments = call.arguments as? [String:Any] else {
-        result(FlutterError(code: "DatadogSDK:InvalidOperation", message: "No arguments in call to DdSdk.initialize.", details: nil))
+      guard let arguments = call.arguments as? [String: Any] else {
+        result(FlutterError(code: "DatadogSDK:InvalidOperation",
+                            message: "No arguments in call to DdSdk.initialize.",
+                            details: nil))
         return
       }
 
@@ -55,8 +50,8 @@
             .set(customTracesEndpoint: customEndpoint)
             .set(customRUMEndpoint: customEndpoint)
         } else {
-          print("Error parsing custom endpoint url: \(String(describing: configArg["customEndpoint"])). Defaulting to regular endpoint")
->>>>>>> b68f4398
+          print("Error parsing custom endpoint url:" +
+                " \(String(describing: configArg["customEndpoint"])). Defaulting to regular endpoint")
         }
       }
 
@@ -68,11 +63,7 @@
 
       result(nil)
     case "DdLogs.debug":
-<<<<<<< HEAD
-        let arguments = call.arguments as! [String: Any]
-=======
-      let arguments = call.arguments as! [String:Any];
->>>>>>> b68f4398
+      let arguments = call.arguments as! [String: Any]
 
       let message = arguments["message"] as! NSString
       let context = arguments["context"] as! NSDictionary
@@ -81,11 +72,7 @@
       result(nil)
 
     case "DdLogs.info":
-<<<<<<< HEAD
-        let arguments = call.arguments as! [String: Any]
-=======
-      let arguments = call.arguments as! [String:Any];
->>>>>>> b68f4398
+      let arguments = call.arguments as! [String: Any]
 
       let message = arguments["message"] as! NSString
       let context = arguments["context"] as! NSDictionary
@@ -94,11 +81,7 @@
       result(nil)
 
     case "DdLogs.warn":
-<<<<<<< HEAD
-        let arguments = call.arguments as! [String: Any]
-=======
-      let arguments = call.arguments as! [String:Any];
->>>>>>> b68f4398
+      let arguments = call.arguments as! [String: Any]
 
       let message = arguments["message"] as! NSString
       let context = arguments["context"] as! NSDictionary
@@ -107,31 +90,19 @@
       result(nil)
 
     case "DdLogs.error":
-<<<<<<< HEAD
-        let arguments = call.arguments as! [String: Any]
-=======
-      let arguments = call.arguments as! [String:Any];
+      let arguments = call.arguments as! [String: Any]
 
       let message = arguments["message"] as! NSString
       let context = arguments["context"] as! NSDictionary
 
       Bridge.getDdLogs().error(message: message, context: context)
       result(nil)
->>>>>>> b68f4398
 
     default:
       result(FlutterMethodNotImplemented)
     }
   }
 
-<<<<<<< HEAD
-        Bridge.getDdLogs().debug(message: message, context: context)
-        result(nil)
-
-    default:
-        result(FlutterMethodNotImplemented)
-    }
-=======
   // Copied from dd-brdige-ios/DdSdkImplementation
   func buildConfiguration(configuration: DdSdkConfiguration) -> Datadog.Configuration.Builder {
     let ddConfigBuilder: Datadog.Configuration.Builder
@@ -189,6 +160,5 @@
 //    }
 
     return ddConfigBuilder
->>>>>>> b68f4398
   }
 }