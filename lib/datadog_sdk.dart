<<<<<<< HEAD
import './datadog_sdk_platform_interface.dart';

import './version.dart' show ddSdkVersion;
=======
// Unless explicitly stated otherwise all files in this repository are licensed under the Apache License Version 2.0.
// This product includes software developed at Datadog (https://www.datadoghq.com/).
// Copyright 2019-2020 Datadog, Inc.
import 'package:datadog_sdk/datadog_sdk_platform_interface.dart';
>>>>>>> 8f9c2b0c

class DdSdkConfiguration {
  final String clientToken;
  final String env;
  final String? applicationId;
  final bool nativeCrashReportEnabled;
  final double sampleRate;
  final String? site;
  final String? trackingConsent;
<<<<<<< HEAD
  final Map<String, dynamic> additionalConfig = {};
=======
  final Map<String, dynamic> additionalConfig;
>>>>>>> 8f9c2b0c

  DdSdkConfiguration({
    required this.clientToken,
    required this.env,
    this.applicationId,
    this.nativeCrashReportEnabled = false,
    this.sampleRate = 100.0,
    this.site,
    this.trackingConsent,
<<<<<<< HEAD
=======
    this.additionalConfig = const {},
>>>>>>> 8f9c2b0c
  });

  Map<String, dynamic> encode() {
    return {
      'clientToken': clientToken,
      'env': env,
      'applicationId': applicationId,
      'nativeCrashReportEnabled': nativeCrashReportEnabled,
      'sampleRate': sampleRate,
      'site': site,
      'trackingConsent': trackingConsent,
      'additionalConfig': additionalConfig
    };
  }
}

class _DatadogConfigKey {
  static const source = '_dd.source';
  static const version = '_dd.sdk_version';
  static const serviceName = '_dd.service_name';
  static const verbosity = '_dd.sdk_verbosity';
  static const nativeViewTracking = '_dd.native_view_tracking';
}

class DatadogSdk {
  static DatadogSdkPlatform get _platform {
    return DatadogSdkPlatform.instance;
  }

  static DatadogSdk? _singleton;
  factory DatadogSdk() {
    _singleton ??= DatadogSdk._();
    return _singleton!;
  }

  DatadogSdk._();

  Future<void> initialize(DdSdkConfiguration configuration) {
    configuration.additionalConfig[_DatadogConfigKey.source] = 'flutter';
    configuration.additionalConfig[_DatadogConfigKey.version] = ddSdkVersion;

    return _platform.initialize(configuration);
  }

  DdLogs get ddLogs => _platform.ddLogs;
}<|MERGE_RESOLUTION|>--- conflicted
+++ resolved
@@ -1,13 +1,9 @@
-<<<<<<< HEAD
+// Unless explicitly stated otherwise all files in this repository are licensed under the Apache License Version 2.0.
+// This product includes software developed at Datadog (https://www.datadoghq.com/).
+// Copyright 2019-2020 Datadog, Inc.
 import './datadog_sdk_platform_interface.dart';
 
 import './version.dart' show ddSdkVersion;
-=======
-// Unless explicitly stated otherwise all files in this repository are licensed under the Apache License Version 2.0.
-// This product includes software developed at Datadog (https://www.datadoghq.com/).
-// Copyright 2019-2020 Datadog, Inc.
-import 'package:datadog_sdk/datadog_sdk_platform_interface.dart';
->>>>>>> 8f9c2b0c
 
 class DdSdkConfiguration {
   final String clientToken;
@@ -17,11 +13,7 @@
   final double sampleRate;
   final String? site;
   final String? trackingConsent;
-<<<<<<< HEAD
   final Map<String, dynamic> additionalConfig = {};
-=======
-  final Map<String, dynamic> additionalConfig;
->>>>>>> 8f9c2b0c
 
   DdSdkConfiguration({
     required this.clientToken,
@@ -31,10 +23,6 @@
     this.sampleRate = 100.0,
     this.site,
     this.trackingConsent,
-<<<<<<< HEAD
-=======
-    this.additionalConfig = const {},
->>>>>>> 8f9c2b0c
   });
 
   Map<String, dynamic> encode() {
