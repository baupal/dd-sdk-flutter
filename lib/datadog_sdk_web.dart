--- conflicted
+++ resolved
@@ -16,7 +16,6 @@
   }
 
   @override
-<<<<<<< HEAD
   Future<void> initialize(DdSdkConfiguration configuration) async {}
 
   @override
@@ -49,7 +48,4 @@
     // TODO: implement warn
     throw UnimplementedError();
   }
-=======
-  Future<void> initialize(DdSdkConfiguration configuraiton) async {}
->>>>>>> 8f9c2b0c
 }