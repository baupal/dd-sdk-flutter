# Changelog

## Unreleased

<<<<<<< HEAD
* Add an accessor for current session Id.
=======
## 2.1.1

* Update iOS SDK to 2.5.1. For a full list of changes, see the [iOS Changelog](https://github.com/DataDog/dd-sdk-ios/blob/develop/CHANGELOG.md#251--20-12-2023)
  * Fix `view.time_spent` being not reported correctly in RUM views.
>>>>>>> 13aeb11c

## 2.1.0

* `DatadogLogger` will no longer leak its reference to its native Logger.
* Fix debug output from native `DatadogSdk` on iOS.
* Fix `LogLevel` being private. See [#518]
* Make `DatadogRumPlugin` a singleton on Android to avoid losing its connection to the `RUMMonitor` during backgrounding.
* Update iOS SDK to 2.5.0. For a full list of changes, see the [iOS Changelog](https://github.com/DataDog/dd-sdk-ios/blob/develop/CHANGELOG.md#250--08-11-2023)
* Update Android SDK to 2.3.0. For a full list of changes, see the [Android Changelog](https://github.com/DataDog/dd-sdk-android/blob/develop/CHANGELOG.md#230--2023-11-21)
  * Make NDK stack traces more standard.
  * Make sure we use try-locks in our NDK signal catcher.

## 2.0.0

Release 2.0 introduces breaking changes. Follow the [Migration Guide](MIGRATING.md) to upgrade from 1.x

* Update to v2.0 of Datadog SDKs.
* Update UUID to ^4.0. See [#472]
* Change default tracing headers for first party hosts to use both Datadog headers and W3C tracecontext headers.
* Fix automatic resource tracking for Flutter Web

## 1.6.0

* Fix an issue where failing to load Datadog modules on Web threw an error (and potentially broke application loading).
* Add the ability to specify a sampling rate for loggers.
* Add a "NoOp" platform, usable when performing headless Flutter widget tests.
* Update iOS SDK to 1.23.0
  * RUM payloads are now optimised by including less view updates
  * Prevent attributes from propagating from Errors and LongTasks to Views
* Added support for Gradle 8 from @wrbl606. See [#462]

## 1.5.1

* Update Android SDK to 1.19.2
  * Ignore adding custom timings and feature flags for the stopped view.

## 1.5.0

* Use `PlatformDispatcher.onError` over `runZonedGuarded` for automatic error tracking and to avoid a Zone mismatch exception in Flutter 3.10. See [#416]
* Increase minimum Flutter version to 3.3, Dart 2.18, fully support Futter 3.10 / Dart 3
* Another attempt to fix the crash on exit on iOS. See [#414]
* Fix an issue where calls into Datadog would not provide accurate stack traces.

## 1.4.0

* Add the ability to stop a RUM session. A new session is started on the next user interaction or on the next view start. See [#147]
* Increase minimum Flutter version to 3.0, Dart 2.17. See [#386]
* Update Android SDK to 1.19.0. For a full list of changes see [https://github.com/DataDog/dd-sdk-android/releases/tag/1.19.0]
* Update iOS SDK to 1.19.0. For a full list of changes see [https://github.com/DataDog/dd-sdk-ios/releases/tag/1.19.0]

## 1.3.3

* Fix a crash on exit on iOS. See [#390]

## 1.3.2

* Add Web View tracking through the `webview_flutter` package.
* Bind `consolePrint` callback earlier in iOS to make sure initialization errors can be seen in the console. See [#328]
* Fix `version` not properly populating on Flutter Web. See [#334]
* Improve `RumUserActionDetector` to detect more widgets, including `BottomNavigationBar`, `Tab`, `Switch`, and `Radio`
* Remove an extra call to `FlutterError.presentError` made in `runApp`.  See [#358]
* Set `sessionReplaySampleRate` to 0 during initialization for Browser as Session Replay is not supported.
* Support `errorType` on `DdRum.addError` and `DdRum.addErrorInfo`. See [#372]

## 1.2.3

* Fix b3 and tracecontext using incorrect Trace and Span ids during request tracking.

## 1.2.2

* Potentially fix a crash on exit on iOS. See [#341]

## 1.2.1

* Remove reference to a gradle file that was not included in `pub deploy`

## 1.2.0

* 🔥 BREAKING - Log functions (`debug`, `info`, `warn`) now use `attributes` as a named argument instead of a positional argument.
* Allow errors to be sent on all log functions. See [#264][]
* Disable tracing by default in iOS. Silences a benign warning from the SDK. See [#280][]
* Add ability to modify logs before send with `logEventMapper`
* Allow setting sdkVerbosity prior to calling `DatadogSdk.runApp`
* Update Android SDK to 1.16.0
  * Logs: Make a local copy of tags before creating `LogEvent`.
  * RUM: Synchronize access to `DatadogRumMonitor#rootScope` when processing fatal error.
  * Logs: Add `device.architecture` to logs.
  * Logs: Add a logger method to log error information from strings.
  * RUM: Add frustration signal 'Error Tap'.
  * RUM: Report frustration count on views.
  * RUM: Create internal API for sending technical performance metrics.
* Update iOS SDK to 1.14.0
  * Add a method for sending error attributes on logs as strings
  * Add a method to add user info properties.

## 1.1.0

* Add methods for attaching to existing instances of the DatadogSdk for "add-to-app" scenarios.
* Add `addUserExtraInfo` method for providing extra user attributes without overwriting other user info. See [#254][]
* Add `RumConfiguration.vitalUpdateFrequency` to allow control over how often the Native SDKs query for vitals (CPU and memory usage).
* Fix a crash caused by attempting to send logs while an app was terminating See [#271][]

## 1.0.1

* Update Android SDK to 1.14.1
  * Add CPU architecture to the collected device information.

## 1.0.0

* Deprecation - `DdSdkConfiguration.customEndpoint` has been deprecated in favor of `DdSdkConfiguration.customLogsEndpoint` and `RumConfiguration.customEndpoint`.
* Added `DdSdkConfiguration.version` configuration option for specifying a custom application version.
* Fix `null` values in attributes not being correctly encoded on iOS.
* Add `flavor` as a configuration parameter.
* Updated iOS SDK to 1.12.0
* Updated Android SDK to 1.14.0

## 1.0.0-rc.3

* 🔥 MAJOR - Fixed an issue on Android where Datadog would not properly reinitialize after backing out of an application (pressing the back button on the home screen) and returning to it.
* Fix Flutter 3 log spam regarding use of `?.` on WidgetBindings.instance. See [#203][]
* Sync long task threshold between Flutter and Native long task reporting.
* Fix an issue where events that contained lists from `dart:typed_data` (`Float32List`, `Uint8List`, etc) were not being encoded / sent on iOS.
* Update iOS SDK to 1.12.0-beta3

## 1.0.0-rc.2

* Fix an issue with using `WidgetBindings.instance` as a non-optional (Property is optional pre-Flutter 3.0)

## 1.0.0-rc.1

* Update Android SDK to 1.14.0-beta1
* Update iOS SDK to 1.12.0-beta2
  * Include the exact model information in RUM `device.model`. Also fixes [#133][]
* Remove deprecated tracing feature.
* Removed `RumHttpMethod.unknown` as it is translated GET on the native side anyway.
* Added Long Task reporting.

## 1.0.0-beta.3

* Update Android SDK to 1.13.0-rc1
  * Improve local LogCat messages from the SDK.
  * Disables vitals collection when app is in the background.
  * Fix updating Global RUM context when a view is stopped.
  * For a full list of changes see the [Android Changelog](https://github.com/DataDog/dd-sdk-android/blob/develop/CHANGELOG.md#1130--2022-05-24).
* Update iOS SDK to 1.11.0
  * For a full list of changes see the [iOS Changelog](https://github.com/DataDog/dd-sdk-ios/blob/develop/CHANGELOG.md#1110--13-06-2022)
* Made analysis rules stricter and switched several attribute map parameters from `Map<String, dynamic>` to `Map<String, Object?>` for better compatibility with `implicit-dynamic: false` See [#143][] and [#148][]
* Fix `serviceName` configuration parameter [#159][]

## 1.0.0-beta.2

* Update iOS SDK to 1.11-rc1
  * Allow manually tracked resources in RUM Sessions to detect first party hosts.
  * Better error message when encountering an invalid token (Fixes #117).
  * Fix RUM events to support configured `source` property.
  * For a full list of changes, see the [iOS Changelog](https://github.com/DataDog/dd-sdk-ios/blob/develop/CHANGELOG.md#1110-rc1--18-05-2022).
* Added `datadogReportingThreshold` to `LoggingConfiguration` to support only sending logs above a certain threshold to Datadog.
* Add support for setting a tracing sample rate for RUM.
* Expose `DdLogs` through the main package import. Added documentation to DdLogs.
* Added initial Flutter Web features and tests. Note: Flutter Web is not ready for production use.

## 1.0.0-beta.1

* Update iOS SDK to 1.11-beta2
  * Stop reporting pre-warmed application launch time.
  * Reduce the number of intermediate view events sent in RUM payloads.
  * For a full list of changes, see the [iOS Changelog](https://github.com/DataDog/dd-sdk-ios/blob/develop/CHANGELOG.md#1110-beta1--04-26-2022).
* Send `firstPartyHosts` to Native SDKs during initialization. Make
  `firstPartyHosts` property on read only `DatadogSdk` read only. 
* 💥 Breaking! - Deprecated non-RUM resource tracing.
* Properly report `source` as Flutter on iOS.

## 1.0.0-alpha.2

* Cancel spans on DatadogTrackingHttpClient when RUM is enabled (prevent spans
  from leaking native resources)
* Remove native view tracking (Activities and Fragments) from Android by default
* Add support for creating multiple named loggers: `DatadogSdk.createLogger` and
  `LoggingConfiguration.loggerName`
* Add support for configuring whether loggers send data to Datadog:
  `LoggingConfiguration.sendLogsToDatadog`
* 💥 Breaking! - Removed `DdSdkConfiguration.trackHttpClient`. This has been
  replaced with a standalone `datadog_tracking_http_client` package.
* 💥 Breaking! - `DdSdkConfiguration.site` is now a required parameter and no
  longer defaults to `DatadogSite.us1`

## 1.0.0-alpha.1

* Support for Logging, Tracing (including Datadog Distributed Tracing) and RUM
  * iOS Support with Datadog SDK for iOS 1.9.0
  * Android Support with Datadog SDK for Android 1.12.0-alpha2
* Automatically track network requests with `DatadogTrackingHttpClient`
* Error reporting for iOS, Android, and Android NDK crashes.

[#133]: https://github.com/DataDog/dd-sdk-flutter/issues/133
[#143]: https://github.com/DataDog/dd-sdk-flutter/issues/143
[#147]: https://github.com/DataDog/dd-sdk-flutter/issues/147
[#148]: https://github.com/DataDog/dd-sdk-flutter/issues/148
[#159]: https://github.com/DataDog/dd-sdk-flutter/issues/159
[#175]: https://github.com/DataDog/dd-sdk-flutter/issues/175
[#203]: https://github.com/DataDog/dd-sdk-flutter/issues/203
[#254]: https://github.com/DataDog/dd-sdk-flutter/issues/254
[#264]: https://github.com/DataDog/dd-sdk-flutter/issues/264
[#271]: https://github.com/DataDog/dd-sdk-flutter/issues/271
[#280]: https://github.com/DataDog/dd-sdk-flutter/issues/280
[#297]: https://github.com/DataDog/dd-sdk-flutter/issues/297
[#305]: https://github.com/DataDog/dd-sdk-flutter/issues/305
[#328]: https://github.com/DataDog/dd-sdk-flutter/issues/328
[#334]: https://github.com/DataDog/dd-sdk-flutter/issues/334
[#358]: https://github.com/DataDog/dd-sdk-flutter/issues/358
[#372]: https://github.com/DataDog/dd-sdk-flutter/issues/372
[#390]: https://github.com/DataDog/dd-sdk-flutter/issues/390
[#414]: https://github.com/DataDog/dd-sdk-flutter/issues/414
[#416]: https://github.com/DataDog/dd-sdk-flutter/issues/416
[#462]: https://github.com/DataDog/dd-sdk-flutter/issues/462
[#472]: https://github.com/DataDog/dd-sdk-flutter/issues/472
[#518]: https://github.com/DataDog/dd-sdk-flutter/issues/518<|MERGE_RESOLUTION|>--- conflicted
+++ resolved
@@ -2,14 +2,12 @@
 
 ## Unreleased
 
-<<<<<<< HEAD
 * Add an accessor for current session Id.
-=======
+
 ## 2.1.1
 
 * Update iOS SDK to 2.5.1. For a full list of changes, see the [iOS Changelog](https://github.com/DataDog/dd-sdk-ios/blob/develop/CHANGELOG.md#251--20-12-2023)
   * Fix `view.time_spent` being not reported correctly in RUM views.
->>>>>>> 13aeb11c
 
 ## 2.1.0
 
