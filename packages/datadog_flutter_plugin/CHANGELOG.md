# Changelog

## Unreleased

* Add `error.source_type` to logs when a stack trace is provided.
* Fix default console print functions. See [#575] and [#574]
<<<<<<< HEAD
* Loosen the restriction on the `js` package to allow `<0.8`. See [#572]
=======
* Add support for global attributes for logs.
>>>>>>> e3f673ac

## 2.3.0

* Add `batchProcessingLevel` configuration option.
* Add `clearAllData` method.
* Fix `firstPartyHosts` not working for Flutter Web. See [#554]
* Fix an issue where initializing the Datadog SDK from multiple engines would crash on iOS. This does not provide multiple engine support.
* Fix an issue where Trace Id generation would throw a range error on Flutter web. See [#558]
* Update iOS SDK to 2.7.1. For a full list of changes, see the [iOS Changelog](https://github.com/DataDog/dd-sdk-ios/blob/develop/CHANGELOG.md#270--25-01-2024)
  * Fix `view.time_spent` in RUM view events
  * Add privacy manifest to `DatadogCore`
  * Link crashes sent as Log events to RUM session
* Update Android SDK to 2.5.1. For a full list of changes, see the [Android Changelog](https://github.com/DataDog/dd-sdk-android/blob/develop/CHANGELOG.md#251--2024-01-24)
  * Prevent a crash due to concurrent modification of custom attributes.


## 2.2.0

* Add an accessor for current session Id.
* Fix OTel trace and span ids to be lower hex. See [#543]
* Update iOS SDK to 2.6.0. For a full list of changes, see the [iOS Changelog](https://github.com/DataDog/dd-sdk-ios/blob/develop/CHANGELOG.md#260--09-01-2024)
* Update the Android SDK to 2.5.0. For a full list of changes, see the [Android Changelog](https://github.com/DataDog/dd-sdk-android/blob/develop/CHANGELOG.md#250--2024-01-15)
  * RUM: Better handling of event write errors in RUM. 
  * RUM: Safe serialization of user-provided attributes.
  * RUM: Add additional status codes as retryable.

## 2.1.1

* Update iOS SDK to 2.5.1. For a full list of changes, see the [iOS Changelog](https://github.com/DataDog/dd-sdk-ios/blob/develop/CHANGELOG.md#251--20-12-2023)
  * Fix `view.time_spent` being not reported correctly in RUM views.

## 2.1.0

* `DatadogLogger` will no longer leak its reference to its native Logger.
* Fix debug output from native `DatadogSdk` on iOS.
* Fix `LogLevel` being private. See [#518]
* Make `DatadogRumPlugin` a singleton on Android to avoid losing its connection to the `RUMMonitor` during backgrounding.
* Update iOS SDK to 2.5.0. For a full list of changes, see the [iOS Changelog](https://github.com/DataDog/dd-sdk-ios/blob/develop/CHANGELOG.md#250--08-11-2023)
* Update Android SDK to 2.3.0. For a full list of changes, see the [Android Changelog](https://github.com/DataDog/dd-sdk-android/blob/develop/CHANGELOG.md#230--2023-11-21)
  * Make NDK stack traces more standard.
  * Make sure we use try-locks in our NDK signal catcher.

## 2.0.0

Release 2.0 introduces breaking changes. Follow the [Migration Guide](MIGRATING.md) to upgrade from 1.x

* Update to v2.0 of Datadog SDKs.
* Update UUID to ^4.0. See [#472]
* Change default tracing headers for first party hosts to use both Datadog headers and W3C tracecontext headers.
* Fix automatic resource tracking for Flutter Web

## 1.6.0

* Fix an issue where failing to load Datadog modules on Web threw an error (and potentially broke application loading).
* Add the ability to specify a sampling rate for loggers.
* Add a "NoOp" platform, usable when performing headless Flutter widget tests.
* Update iOS SDK to 1.23.0
  * RUM payloads are now optimised by including less view updates
  * Prevent attributes from propagating from Errors and LongTasks to Views
* Added support for Gradle 8 from @wrbl606. See [#462]

## 1.5.1

* Update Android SDK to 1.19.2
  * Ignore adding custom timings and feature flags for the stopped view.

## 1.5.0

* Use `PlatformDispatcher.onError` over `runZonedGuarded` for automatic error tracking and to avoid a Zone mismatch exception in Flutter 3.10. See [#416]
* Increase minimum Flutter version to 3.3, Dart 2.18, fully support Futter 3.10 / Dart 3
* Another attempt to fix the crash on exit on iOS. See [#414]
* Fix an issue where calls into Datadog would not provide accurate stack traces.

## 1.4.0

* Add the ability to stop a RUM session. A new session is started on the next user interaction or on the next view start. See [#147]
* Increase minimum Flutter version to 3.0, Dart 2.17. See [#386]
* Update Android SDK to 1.19.0. For a full list of changes see [https://github.com/DataDog/dd-sdk-android/releases/tag/1.19.0]
* Update iOS SDK to 1.19.0. For a full list of changes see [https://github.com/DataDog/dd-sdk-ios/releases/tag/1.19.0]

## 1.3.3

* Fix a crash on exit on iOS. See [#390]

## 1.3.2

* Add Web View tracking through the `webview_flutter` package.
* Bind `consolePrint` callback earlier in iOS to make sure initialization errors can be seen in the console. See [#328]
* Fix `version` not properly populating on Flutter Web. See [#334]
* Improve `RumUserActionDetector` to detect more widgets, including `BottomNavigationBar`, `Tab`, `Switch`, and `Radio`
* Remove an extra call to `FlutterError.presentError` made in `runApp`.  See [#358]
* Set `sessionReplaySampleRate` to 0 during initialization for Browser as Session Replay is not supported.
* Support `errorType` on `DdRum.addError` and `DdRum.addErrorInfo`. See [#372]

## 1.2.3

* Fix b3 and tracecontext using incorrect Trace and Span ids during request tracking.

## 1.2.2

* Potentially fix a crash on exit on iOS. See [#341]

## 1.2.1

* Remove reference to a gradle file that was not included in `pub deploy`

## 1.2.0

* 🔥 BREAKING - Log functions (`debug`, `info`, `warn`) now use `attributes` as a named argument instead of a positional argument.
* Allow errors to be sent on all log functions. See [#264][]
* Disable tracing by default in iOS. Silences a benign warning from the SDK. See [#280][]
* Add ability to modify logs before send with `logEventMapper`
* Allow setting sdkVerbosity prior to calling `DatadogSdk.runApp`
* Update Android SDK to 1.16.0
  * Logs: Make a local copy of tags before creating `LogEvent`.
  * RUM: Synchronize access to `DatadogRumMonitor#rootScope` when processing fatal error.
  * Logs: Add `device.architecture` to logs.
  * Logs: Add a logger method to log error information from strings.
  * RUM: Add frustration signal 'Error Tap'.
  * RUM: Report frustration count on views.
  * RUM: Create internal API for sending technical performance metrics.
* Update iOS SDK to 1.14.0
  * Add a method for sending error attributes on logs as strings
  * Add a method to add user info properties.

## 1.1.0

* Add methods for attaching to existing instances of the DatadogSdk for "add-to-app" scenarios.
* Add `addUserExtraInfo` method for providing extra user attributes without overwriting other user info. See [#254][]
* Add `RumConfiguration.vitalUpdateFrequency` to allow control over how often the Native SDKs query for vitals (CPU and memory usage).
* Fix a crash caused by attempting to send logs while an app was terminating See [#271][]

## 1.0.1

* Update Android SDK to 1.14.1
  * Add CPU architecture to the collected device information.

## 1.0.0

* Deprecation - `DdSdkConfiguration.customEndpoint` has been deprecated in favor of `DdSdkConfiguration.customLogsEndpoint` and `RumConfiguration.customEndpoint`.
* Added `DdSdkConfiguration.version` configuration option for specifying a custom application version.
* Fix `null` values in attributes not being correctly encoded on iOS.
* Add `flavor` as a configuration parameter.
* Updated iOS SDK to 1.12.0
* Updated Android SDK to 1.14.0

## 1.0.0-rc.3

* 🔥 MAJOR - Fixed an issue on Android where Datadog would not properly reinitialize after backing out of an application (pressing the back button on the home screen) and returning to it.
* Fix Flutter 3 log spam regarding use of `?.` on WidgetBindings.instance. See [#203][]
* Sync long task threshold between Flutter and Native long task reporting.
* Fix an issue where events that contained lists from `dart:typed_data` (`Float32List`, `Uint8List`, etc) were not being encoded / sent on iOS.
* Update iOS SDK to 1.12.0-beta3

## 1.0.0-rc.2

* Fix an issue with using `WidgetBindings.instance` as a non-optional (Property is optional pre-Flutter 3.0)

## 1.0.0-rc.1

* Update Android SDK to 1.14.0-beta1
* Update iOS SDK to 1.12.0-beta2
  * Include the exact model information in RUM `device.model`. Also fixes [#133][]
* Remove deprecated tracing feature.
* Removed `RumHttpMethod.unknown` as it is translated GET on the native side anyway.
* Added Long Task reporting.

## 1.0.0-beta.3

* Update Android SDK to 1.13.0-rc1
  * Improve local LogCat messages from the SDK.
  * Disables vitals collection when app is in the background.
  * Fix updating Global RUM context when a view is stopped.
  * For a full list of changes see the [Android Changelog](https://github.com/DataDog/dd-sdk-android/blob/develop/CHANGELOG.md#1130--2022-05-24).
* Update iOS SDK to 1.11.0
  * For a full list of changes see the [iOS Changelog](https://github.com/DataDog/dd-sdk-ios/blob/develop/CHANGELOG.md#1110--13-06-2022)
* Made analysis rules stricter and switched several attribute map parameters from `Map<String, dynamic>` to `Map<String, Object?>` for better compatibility with `implicit-dynamic: false` See [#143][] and [#148][]
* Fix `serviceName` configuration parameter [#159][]

## 1.0.0-beta.2

* Update iOS SDK to 1.11-rc1
  * Allow manually tracked resources in RUM Sessions to detect first party hosts.
  * Better error message when encountering an invalid token (Fixes #117).
  * Fix RUM events to support configured `source` property.
  * For a full list of changes, see the [iOS Changelog](https://github.com/DataDog/dd-sdk-ios/blob/develop/CHANGELOG.md#1110-rc1--18-05-2022).
* Added `datadogReportingThreshold` to `LoggingConfiguration` to support only sending logs above a certain threshold to Datadog.
* Add support for setting a tracing sample rate for RUM.
* Expose `DdLogs` through the main package import. Added documentation to DdLogs.
* Added initial Flutter Web features and tests. Note: Flutter Web is not ready for production use.

## 1.0.0-beta.1

* Update iOS SDK to 1.11-beta2
  * Stop reporting pre-warmed application launch time.
  * Reduce the number of intermediate view events sent in RUM payloads.
  * For a full list of changes, see the [iOS Changelog](https://github.com/DataDog/dd-sdk-ios/blob/develop/CHANGELOG.md#1110-beta1--04-26-2022).
* Send `firstPartyHosts` to Native SDKs during initialization. Make
  `firstPartyHosts` property on read only `DatadogSdk` read only. 
* 💥 Breaking! - Deprecated non-RUM resource tracing.
* Properly report `source` as Flutter on iOS.

## 1.0.0-alpha.2

* Cancel spans on DatadogTrackingHttpClient when RUM is enabled (prevent spans
  from leaking native resources)
* Remove native view tracking (Activities and Fragments) from Android by default
* Add support for creating multiple named loggers: `DatadogSdk.createLogger` and
  `LoggingConfiguration.loggerName`
* Add support for configuring whether loggers send data to Datadog:
  `LoggingConfiguration.sendLogsToDatadog`
* 💥 Breaking! - Removed `DdSdkConfiguration.trackHttpClient`. This has been
  replaced with a standalone `datadog_tracking_http_client` package.
* 💥 Breaking! - `DdSdkConfiguration.site` is now a required parameter and no
  longer defaults to `DatadogSite.us1`

## 1.0.0-alpha.1

* Support for Logging, Tracing (including Datadog Distributed Tracing) and RUM
  * iOS Support with Datadog SDK for iOS 1.9.0
  * Android Support with Datadog SDK for Android 1.12.0-alpha2
* Automatically track network requests with `DatadogTrackingHttpClient`
* Error reporting for iOS, Android, and Android NDK crashes.

[#133]: https://github.com/DataDog/dd-sdk-flutter/issues/133
[#143]: https://github.com/DataDog/dd-sdk-flutter/issues/143
[#147]: https://github.com/DataDog/dd-sdk-flutter/issues/147
[#148]: https://github.com/DataDog/dd-sdk-flutter/issues/148
[#159]: https://github.com/DataDog/dd-sdk-flutter/issues/159
[#175]: https://github.com/DataDog/dd-sdk-flutter/issues/175
[#203]: https://github.com/DataDog/dd-sdk-flutter/issues/203
[#254]: https://github.com/DataDog/dd-sdk-flutter/issues/254
[#264]: https://github.com/DataDog/dd-sdk-flutter/issues/264
[#271]: https://github.com/DataDog/dd-sdk-flutter/issues/271
[#280]: https://github.com/DataDog/dd-sdk-flutter/issues/280
[#297]: https://github.com/DataDog/dd-sdk-flutter/issues/297
[#305]: https://github.com/DataDog/dd-sdk-flutter/issues/305
[#328]: https://github.com/DataDog/dd-sdk-flutter/issues/328
[#334]: https://github.com/DataDog/dd-sdk-flutter/issues/334
[#358]: https://github.com/DataDog/dd-sdk-flutter/issues/358
[#372]: https://github.com/DataDog/dd-sdk-flutter/issues/372
[#390]: https://github.com/DataDog/dd-sdk-flutter/issues/390
[#414]: https://github.com/DataDog/dd-sdk-flutter/issues/414
[#416]: https://github.com/DataDog/dd-sdk-flutter/issues/416
[#462]: https://github.com/DataDog/dd-sdk-flutter/issues/462
[#472]: https://github.com/DataDog/dd-sdk-flutter/issues/472
[#518]: https://github.com/DataDog/dd-sdk-flutter/issues/518
[#543]: https://github.com/DataDog/dd-sdk-flutter/pull/543
[#554]: https://github.com/DataDog/dd-sdk-flutter/pull/554
[#558]: https://github.com/DataDog/dd-sdk-flutter/issues/558
[#572]: https://github.com/DataDog/dd-sdk-flutter/issues/572
[#574]: https://github.com/DataDog/dd-sdk-flutter/issues/574
[#575]: https://github.com/DataDog/dd-sdk-flutter/issues/575<|MERGE_RESOLUTION|>--- conflicted
+++ resolved
@@ -4,11 +4,8 @@
 
 * Add `error.source_type` to logs when a stack trace is provided.
 * Fix default console print functions. See [#575] and [#574]
-<<<<<<< HEAD
 * Loosen the restriction on the `js` package to allow `<0.8`. See [#572]
-=======
 * Add support for global attributes for logs.
->>>>>>> e3f673ac
 
 ## 2.3.0
 
