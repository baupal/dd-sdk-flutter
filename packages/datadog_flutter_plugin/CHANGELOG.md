# Changelog

## Unreleased

* 🔥 BREAKING - Log functions (`debug`, `info`, `warn`) now use `attributes` as a named argument instead of a positional argument.
* Allow errors to be sent on all log functions. See [#264][]
* Disable tracing by default in iOS. Silences a benign warning from the SDK. See [#280][]
* Add ability to modify logs before send with `logEventMapper`
* Allow setting sdkVerbosity prior to calling `DatadogSdk.runApp`
<<<<<<< HEAD
* Allow users to modify or discard log and RUM events through mapping functions. See [#305][], [#297][], [#175][]

=======
* Update Android SDK to 1.16.0
  * Logs: Make a local copy of tags before creating `LogEvent`.
  * RUM: Synchronize access to `DatadogRumMonitor#rootScope` when processing fatal error.
  * Logs: Add `device.architecture` to logs.
  * Logs: Add a logger method to log error information from strings.
  * RUM: Add frustration signal 'Error Tap'.
  * RUM: Report frustration count on views.
  * RUM: Create internal API for sending technical performance metrics.
* Update iOS SDK to 1.14.0
  * Add a method for sending error attributes on logs as strings
  * Add a method to add user info properties.
  
>>>>>>> 5a116b7b
## 1.1.0

* Add methods for attaching to existing instances of the DatadogSdk for "add-to-app" scenarios.
* Add `addUserExtraInfo` method for providing extra user attributes without overwriting other user info. See [#254][]
* Add `RumConfiguration.vitalUpdateFrequency` to allow control over how often the Native SDKs query for vitals (CPU and memory usage).
* Fix a crash caused by attempting to send logs while an app was terminating See [#271][]

## 1.0.1

* Update Android SDK to 1.14.1
  * Add CPU architecture to the collected device information.

## 1.0.0

* Deprecation - `DdSdkConfiguration.customEndpoint` has been deprecated in favor of `DdSdkConfiguration.customLogsEndpoint` and `RumConfiguration.customEndpoint`.
* Added `DdSdkConfiguration.version` configuration option for specifying a custom application version.
* Fix `null` values in attributes not being correctly encoded on iOS.
* Add `flavor` as a configuration parameter.
* Updated iOS SDK to 1.12.0
* Updated Android SDK to 1.14.0

## 1.0.0-rc.3

* 🔥 MAJOR - Fixed an issue on Android where Datadog would not properly reinitialize after backing out of an application (pressing the back button on the home screen) and returning to it.
* Fix Flutter 3 log spam regarding use of `?.` on WidgetBindings.instance. See [#203][]
* Sync long task threshold between Flutter and Native long task reporting.
* Fix an issue where events that contained lists from `dart:typed_data` (`Float32List`, `Uint8List`, etc) were not being encoded / sent on iOS.
* Update iOS SDK to 1.12.0-beta3

## 1.0.0-rc.2

* Fix an issue with using `WidgetBindings.instance` as a non-optional (Property is optional pre-Flutter 3.0)

## 1.0.0-rc.1

* Update Android SDK to 1.14.0-beta1
* Update iOS SDK to 1.12.0-beta2
  * Include the exact model information in RUM `device.model`. Also fixes [#133][]
* Remove deprecated tracing feature.
* Removed `RumHttpMethod.unknown` as it is translated GET on the native side anyway.
* Added Long Task reporting.

## 1.0.0-beta.3

* Update Android SDK to 1.13.0-rc1
  * Improve local LogCat messages from the SDK.
  * Disables vitals collection when app is in the background.
  * Fix updating Global RUM context when a view is stopped.
  * For a full list of changes see the [Android Changelog](https://github.com/DataDog/dd-sdk-android/blob/develop/CHANGELOG.md#1130--2022-05-24).
* Update iOS SDK to 1.11.0
  * For a full list of changes see the [iOS Changelog](https://github.com/DataDog/dd-sdk-ios/blob/develop/CHANGELOG.md#1110--13-06-2022)
* Made analysis rules stricter and switched several attribute map parameters from `Map<String, dynamic>` to `Map<String, Object?>` for better compatibility with `implicit-dynamic: false` See [#143][] and [#148][]
* Fix `serviceName` configuration parameter [#159][]

## 1.0.0-beta.2

* Update iOS SDK to 1.11-rc1
  * Allow manually tracked resources in RUM Sessions to detect first party hosts.
  * Better error message when encountering an invalid token (Fixes #117).
  * Fix RUM events to support configured `source` property.
  * For a full list of changes, see the [iOS Changelog](https://github.com/DataDog/dd-sdk-ios/blob/develop/CHANGELOG.md#1110-rc1--18-05-2022).
* Added `datadogReportingThreshold` to `LoggingConfiguration` to support only sending logs above a certain threshold to Datadog.
* Add support for setting a tracing sample rate for RUM.
* Expose `DdLogs` through the main package import. Added documentation to DdLogs.
* Added initial Flutter Web features and tests. Note: Flutter Web is not ready for production use.

## 1.0.0-beta.1

* Update iOS SDK to 1.11-beta2
  * Stop reporting pre-warmed application launch time.
  * Reduce the number of intermediate view events sent in RUM payloads.
  * For a full list of changes, see the [iOS Changelog](https://github.com/DataDog/dd-sdk-ios/blob/develop/CHANGELOG.md#1110-beta1--04-26-2022).
* Send `firstPartyHosts` to Native SDKs during initialization. Make
  `firstPartyHosts` property on read only `DatadogSdk` read only. 
* 💥 Breaking! - Deprecated non-RUM resource tracing.
* Properly report `source` as Flutter on iOS.

## 1.0.0-alpha.2

* Cancel spans on DatadogTrackingHttpClient when RUM is enabled (prevent spans
  from leaking native resources)
* Remove native view tracking (Activities and Fragments) from Android by default
* Add support for creating multiple named loggers: `DatadogSdk.createLogger` and
  `LoggingConfiguration.loggerName`
* Add support for configuring whether loggers send data to Datadog:
  `LoggingConfiguration.sendLogsToDatadog`
* 💥 Breaking! - Removed `DdSdkConfiguration.trackHttpClient`. This has been
  replaced with a standalone `datadog_tracking_http_client` package.
* 💥 Breaking! - `DdSdkConfiguration.site` is now a required parameter and no
  longer defaults to `DatadogSite.us1`

## 1.0.0-alpha.1

* Support for Logging, Tracing (including Datadog Distributed Tracing) and RUM
  * iOS Support with Datadog SDK for iOS 1.9.0
  * Android Support with Datadog SDK for Android 1.12.0-alpha2
* Automatically track network requests with `DatadogTrackingHttpClient`
* Error reporting for iOS, Android, and Android NDK crashes.

[#133]: https://github.com/DataDog/dd-sdk-flutter/issues/133
[#143]: https://github.com/DataDog/dd-sdk-flutter/issues/143
[#148]: https://github.com/DataDog/dd-sdk-flutter/issues/148
[#159]: https://github.com/DataDog/dd-sdk-flutter/issues/159
[#175]: https://github.com/DataDog/dd-sdk-flutter/issues/175
[#203]: https://github.com/DataDog/dd-sdk-flutter/issues/203
[#254]: https://github.com/DataDog/dd-sdk-flutter/issues/254
[#264]: https://github.com/DataDog/dd-sdk-flutter/issues/264
[#271]: https://github.com/DataDog/dd-sdk-flutter/issues/271
[#280]: https://github.com/DataDog/dd-sdk-flutter/issues/280
[#297]: https://github.com/DataDog/dd-sdk-flutter/issues/297
[#305]: https://github.com/DataDog/dd-sdk-flutter/issues/305<|MERGE_RESOLUTION|>--- conflicted
+++ resolved
@@ -7,10 +7,6 @@
 * Disable tracing by default in iOS. Silences a benign warning from the SDK. See [#280][]
 * Add ability to modify logs before send with `logEventMapper`
 * Allow setting sdkVerbosity prior to calling `DatadogSdk.runApp`
-<<<<<<< HEAD
-* Allow users to modify or discard log and RUM events through mapping functions. See [#305][], [#297][], [#175][]
-
-=======
 * Update Android SDK to 1.16.0
   * Logs: Make a local copy of tags before creating `LogEvent`.
   * RUM: Synchronize access to `DatadogRumMonitor#rootScope` when processing fatal error.
@@ -22,8 +18,7 @@
 * Update iOS SDK to 1.14.0
   * Add a method for sending error attributes on logs as strings
   * Add a method to add user info properties.
-  
->>>>>>> 5a116b7b
+
 ## 1.1.0
 
 * Add methods for attaching to existing instances of the DatadogSdk for "add-to-app" scenarios.
