# Changelog

## Unreleased

* 🔥 BREAKING - Log functions (`debug`, `info`, `warn`) now use `attributes` as a named argument instead of a positional argument.
* Allow errors to be sent on all log functions. See [#264][]
* Disable tracing by default in iOS. Silences a benign warning from the SDK. See [#280][]
<<<<<<< HEAD
* Add ability to modify logs before send with `logEventMapper`
=======
* Allow setting sdkVerbosity prior to calling `DatadogSdk.runApp`
>>>>>>> 1e73be55

## 1.1.0

* Add methods for attaching to existing instances of the DatadogSdk for "add-to-app" scenarios.
* Add `addUserExtraInfo` method for providing extra user attributes without overwriting other user info. See [#254][]
* Add `RumConfiguration.vitalUpdateFrequency` to allow control over how often the Native SDKs query for vitals (CPU and memory usage).
* Fix a crash caused by attempting to send logs while an app was terminating See [#271][]

## 1.0.1

* Update Android SDK to 1.14.1
  * Add CPU architecture to the collected device information.

## 1.0.0

* Deprecation - `DdSdkConfiguration.customEndpoint` has been deprecated in favor of `DdSdkConfiguration.customLogsEndpoint` and `RumConfiguration.customEndpoint`.
* Added `DdSdkConfiguration.version` configuration option for specifying a custom application version.
* Fix `null` values in attributes not being correctly encoded on iOS.
* Add `flavor` as a configuration parameter.
* Updated iOS SDK to 1.12.0
* Updated Android SDK to 1.14.0

## 1.0.0-rc.3

* 🔥 MAJOR - Fixed an issue on Android where Datadog would not properly reinitialize after backing out of an application (pressing the back button on the home screen) and returning to it.
* Fix Flutter 3 log spam regarding use of `?.` on WidgetBindings.instance. See [#203][]
* Sync long task threshold between Flutter and Native long task reporting.
* Fix an issue where events that contained lists from `dart:typed_data` (`Float32List`, `Uint8List`, etc) were not being encoded / sent on iOS.
* Update iOS SDK to 1.12.0-beta3

## 1.0.0-rc.2

* Fix an issue with using `WidgetBindings.instance` as a non-optional (Property is optional pre-Flutter 3.0)

## 1.0.0-rc.1

* Update Android SDK to 1.14.0-beta1
* Update iOS SDK to 1.12.0-beta2
  * Include the exact model information in RUM `device.model`. Also fixes [#133][]
* Remove deprecated tracing feature.
* Removed `RumHttpMethod.unknown` as it is translated GET on the native side anyway.
* Added Long Task reporting.

## 1.0.0-beta.3

* Update Android SDK to 1.13.0-rc1
  * Improve local LogCat messages from the SDK.
  * Disables vitals collection when app is in the background.
  * Fix updating Global RUM context when a view is stopped.
  * For a full list of changes see the [Android Changelog](https://github.com/DataDog/dd-sdk-android/blob/develop/CHANGELOG.md#1130--2022-05-24).
* Update iOS SDK to 1.11.0
  * For a full list of changes see the [iOS Changelog](https://github.com/DataDog/dd-sdk-ios/blob/develop/CHANGELOG.md#1110--13-06-2022)
* Made analysis rules stricter and switched several attribute map parameters from `Map<String, dynamic>` to `Map<String, Object?>` for better compatibility with `implicit-dynamic: false` See [#143][] and [#148][]
* Fix `serviceName` configuration parameter [#159][]

## 1.0.0-beta.2

* Update iOS SDK to 1.11-rc1
  * Allow manually tracked resources in RUM Sessions to detect first party hosts.
  * Better error message when encountering an invalid token (Fixes #117).
  * Fix RUM events to support configured `source` property.
  * For a full list of changes, see the [iOS Changelog](https://github.com/DataDog/dd-sdk-ios/blob/develop/CHANGELOG.md#1110-rc1--18-05-2022).
* Added `datadogReportingThreshold` to `LoggingConfiguration` to support only sending logs above a certain threshold to Datadog.
* Add support for setting a tracing sample rate for RUM.
* Expose `DdLogs` through the main package import. Added documentation to DdLogs.
* Added initial Flutter Web features and tests. Note: Flutter Web is not ready for production use.

## 1.0.0-beta.1

* Update iOS SDK to 1.11-beta2
  * Stop reporting pre-warmed application launch time.
  * Reduce the number of intermediate view events sent in RUM payloads.
  * For a full list of changes, see the [iOS Changelog](https://github.com/DataDog/dd-sdk-ios/blob/develop/CHANGELOG.md#1110-beta1--04-26-2022).
* Send `firstPartyHosts` to Native SDKs during initialization. Make
  `firstPartyHosts` property on read only `DatadogSdk` read only. 
* 💥 Breaking! - Deprecated non-RUM resource tracing.
* Properly report `source` as Flutter on iOS.

## 1.0.0-alpha.2

* Cancel spans on DatadogTrackingHttpClient when RUM is enabled (prevent spans
  from leaking native resources)
* Remove native view tracking (Activities and Fragments) from Android by default
* Add support for creating multiple named loggers: `DatadogSdk.createLogger` and
  `LoggingConfiguration.loggerName`
* Add support for configuring whether loggers send data to Datadog:
  `LoggingConfiguration.sendLogsToDatadog`
* 💥 Breaking! - Removed `DdSdkConfiguration.trackHttpClient`. This has been
  replaced with a standalone `datadog_tracking_http_client` package.
* 💥 Breaking! - `DdSdkConfiguration.site` is now a required parameter and no
  longer defaults to `DatadogSite.us1`

## 1.0.0-alpha.1

* Support for Logging, Tracing (including Datadog Distributed Tracing) and RUM
  * iOS Support with Datadog SDK for iOS 1.9.0
  * Android Support with Datadog SDK for Android 1.12.0-alpha2
* Automatically track network requests with `DatadogTrackingHttpClient`
* Error reporting for iOS, Android, and Android NDK crashes.

[#133]: https://github.com/DataDog/dd-sdk-flutter/issues/133
[#143]: https://github.com/DataDog/dd-sdk-flutter/issues/143
[#148]: https://github.com/DataDog/dd-sdk-flutter/issues/148
[#159]: https://github.com/DataDog/dd-sdk-flutter/issues/159
[#203]: https://github.com/DataDog/dd-sdk-flutter/issues/203
[#254]: https://github.com/DataDog/dd-sdk-flutter/issues/254
[#264]: https://github.com/DataDog/dd-sdk-flutter/issues/264
[#271]: https://github.com/DataDog/dd-sdk-flutter/issues/271
[#280]: https://github.com/DataDog/dd-sdk-flutter/issues/280<|MERGE_RESOLUTION|>--- conflicted
+++ resolved
@@ -5,11 +5,8 @@
 * 🔥 BREAKING - Log functions (`debug`, `info`, `warn`) now use `attributes` as a named argument instead of a positional argument.
 * Allow errors to be sent on all log functions. See [#264][]
 * Disable tracing by default in iOS. Silences a benign warning from the SDK. See [#280][]
-<<<<<<< HEAD
 * Add ability to modify logs before send with `logEventMapper`
-=======
 * Allow setting sdkVerbosity prior to calling `DatadogSdk.runApp`
->>>>>>> 1e73be55
 
 ## 1.1.0
 
