## Overview

Datadog Real User Monitoring (RUM) enables you to visualize and analyze the real-time performance and user journeys of your Flutter application’s individual users.

Datadog RUM SDK versions < 1.4 support monitoring for Flutter 2.8+.
Datadog RUM SDK versions >= 1.4 support monitoring for Flutter 3.0+.

## Current Datadog SDK Versions

[//]: # "SDK Table"

| iOS SDK | Android SDK | Browser SDK |
| :-----: | :---------: | :---------: |
<<<<<<< HEAD
| 1.17.0 | 1.18.1 | 4.x.x |

[//]: # (End SDK Table)
=======
| 1.17.0  |   1.18.1    |    4.x.x    |

[//]: # "End SDK Table"
>>>>>>> 84a832b7

### iOS

Your iOS Podfile must have `use_frameworks!` (which is true by default in Flutter) and target iOS version >= 11.0.

### Android

On Android, your `minSdkVersion` must be >= 19, and if you are using Kotlin, it should be version >= 1.6.21.

### Web

`⚠️ Datadog support for Flutter Web is still in early development`

On Web, add the following to your `index.html` under your `head` tag:

```html
<script type="text/javascript" src="https://www.datadoghq-browser-agent.com/datadog-logs-v4.js"></script>
<script type="text/javascript" src="https://www.datadoghq-browser-agent.com/datadog-rum-slim-v4.js"></script>
```

This loads the CDN-delivered Datadog Browser SDKs for Logs and RUM. The synchronous CDN-delivered version of the Datadog Browser SDK is the only version supported by the Flutter plugin.

## Setup

Use the [Datadog Flutter Plugin][1] to set up Log Management or Real User Monitoring (RUM). The setup instructions may vary based on your decision to use Logs, RUM, or both, but most of the setup steps are consistent.

### Specify application details in the UI

1. In the [Datadog app][2], navigate to **UX Monitoring** > **RUM Applications** > **New Application**.
2. Choose `Flutter` as the application type.
3. Provide an application name to generate a unique Datadog application ID and client token.

{{< img src="real_user_monitoring/flutter/flutter-new-application.png" alt="Create a RUM application in Datadog workflow" style="width:90%;">}}

To ensure the safety of your data, you must use a client token. For more information about setting up a client token, see the [Client Token documentation][3].

### Create configuration object

Create a configuration object for each Datadog feature (such as Logs and RUM) with the following snippet. By not passing a configuration for a given feature, it is disabled.

```dart
// Determine the user's consent to be tracked
final trackingConsent = ...
final configuration = DdSdkConfiguration(
  clientToken: '<CLIENT_TOKEN>',
  env: '<ENV_NAME>',
  site: DatadogSite.us1,
  trackingConsent: trackingConsent,
  nativeCrashReportEnabled: true,
  loggingConfiguration: LoggingConfiguration(
    sendNetworkInfo: true,
    printLogsToConsole: true,
  ),
  rumConfiguration: RumConfiguration(
    applicationId: '<RUM_APPLICATION_ID>',
  )
);
```

For more information on available configuration options, see the [DdSdkConfiguration object][8] documentation.

### Initialize the library

You can initialize RUM using one of two methods in the `main.dart` file.

1. Use `DatadogSdk.runApp`, which automatically sets up error reporting and resource tracing.

   ```dart
   await DatadogSdk.runApp(configuration, () async {
     runApp(const MyApp());
   })
   ```

2. Alternatively, you can manually set up error tracking and resource tracking. Because `DatadogSdk.runApp` calls `WidgetsFlutterBinding.ensureInitialized`, if you are not using `DatadogSdk.runApp`, you need to call this method prior to calling `DatadogSdk.instance.initialize`.

   ```dart
   runZonedGuarded(() async {
     WidgetsFlutterBinding.ensureInitialized();
     final originalOnError = FlutterError.onError;
     FlutterError.onError = (details) {
       FlutterError.presentError(details);
       DatadogSdk.instance.rum?.handleFlutterError(details);
       originalOnError?.call(details);
     };

     await DatadogSdk.instance.initialize(configuration);

     runApp(const MyApp());
   }, (e, s) {
     DatadogSdk.instance.rum?.addErrorInfo(
       e.toString(),
       RumErrorSource.source,
       stackTrace: s,
     );
   });
   ```

### Send Logs

After initializing Datadog with a `LoggingConfiguration`, you can use the default instance of `logs` to send logs to Datadog.

```dart
DatadogSdk.instance.logs?.debug("A debug message.");
DatadogSdk.instance.logs?.info("Some relevant information?");
DatadogSdk.instance.logs?.warn("An important warning…");
DatadogSdk.instance.logs?.error("An error was met!");
```

You can also create additional loggers with the `createLogger` method:

```dart
final myLogger = DatadogSdk.instance.createLogger(
  LoggingConfiguration({
    loggerName: 'Additional logger'
  })
);

myLogger.info('Info from my additional logger.');
```

Tags and attributes set on loggers are local to each logger.

### Track RUM views

The Datadog Flutter Plugin can automatically track named routes using the `DatadogNavigationObserver` on your MaterialApp.

```dart
MaterialApp(
  home: HomeScreen(),
  navigatorObservers: [
    DatadogNavigationObserver(DatadogSdk.instance),
  ],
);
```

This works if you are using named routes or if you have supplied a name to the `settings` parameter of your `PageRoute`.

Alternately, you can use the `DatadogRouteAwareMixin` property in conjunction with the `DatadogNavigationObserverProvider` property to start and stop your RUM views automatically. With `DatadogRouteAwareMixin`, move any logic from `initState` to `didPush`.

Note that, by default, `DatadogRouteAwareMixin` uses the name of the widget as the name of the View. However, this **does not work with obfuscated code** as the name of the Widget class is lost during obfuscation. To keep the correct view name, override `rumViewInfo`:

```dart
class _MyHomeScreenState extends State<MyHomeScreen>
    with RouteAware, DatadogRouteAwareMixin {

  @override
  RumViewInfo get rumViewInfo => RumViewInfo(name: 'MyHomeScreen');
}
```

### Automatic Resource Tracking

You can enable automatic tracking of resources and HTTP calls from your RUM views using the [Datadog Tracking HTTP Client][7] package. Add the package to your `pubspec.yaml`, and add the following to your initialization:

```dart
final configuration = DdSdkConfiguration(
  // configuration
  firstPartyHosts: ['example.com'],
)..enableHttpTracking()
```

In order to enable Datadog Distributed Tracing, the `DdSdkConfiguration.firstPartyHosts` property in your configuration object must be set to a domain that supports distributed tracing. You can also modify the sampling rate for Datadog distributed tracing by setting the `tracingSamplingRate` on your `RumConfiguration`.

## Data Storage

### Android

Before data is uploaded to Datadog, it is stored in cleartext in your application's cache directory.
This cache folder is protected by [Android's Application Sandbox][6], meaning that on most devices,
this data can't be read by other applications. However, if the mobile device is rooted, or someone
tampers with the Linux kernel, the stored data might become readable.

### iOS

Before data is uploaded to Datadog, it is stored in cleartext in the cache directory (`Library/Caches`)
of your [application sandbox][9], which can't be read by any other app installed on the device.

## Contributing

Pull requests are welcome. First, open an issue to discuss what you would like to change.

For more information, read the [Contributing guidelines][4].

## License

For more information, see [Apache License, v2.0][5].

[1]: https://pub.dev/packages/datadog_flutter_plugin
[2]: https://app.datadoghq.com/rum/application/create
[3]: https://docs.datadoghq.com/account_management/api-app-keys/#client-tokens
[4]: https://github.com/DataDog/dd-sdk-flutter/blob/main/CONTRIBUTING.md
[5]: https://github.com/DataDog/dd-sdk-flutter/blob/main/LICENSE
[6]: https://source.android.com/security/app-sandbox
[7]: https://pub.dev/packages/datadog_tracking_http_client
[8]: https://pub.dev/documentation/datadog_flutter_plugin/latest/datadog_flutter_plugin/DdSdkConfiguration-class.html
[9]: https://support.apple.com/guide/security/security-of-runtime-process-sec15bfe098e/web<|MERGE_RESOLUTION|>--- conflicted
+++ resolved
@@ -11,15 +11,9 @@
 
 | iOS SDK | Android SDK | Browser SDK |
 | :-----: | :---------: | :---------: |
-<<<<<<< HEAD
 | 1.17.0 | 1.18.1 | 4.x.x |
 
 [//]: # (End SDK Table)
-=======
-| 1.17.0  |   1.18.1    |    4.x.x    |
-
-[//]: # "End SDK Table"
->>>>>>> 84a832b7
 
 ### iOS
 
