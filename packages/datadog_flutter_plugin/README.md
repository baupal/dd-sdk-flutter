<div class="alert alert-info"><p>Flutter monitoring is in beta.</p>
</div>


## Overview

Datadog Real User Monitoring (RUM) enables you to visualize and analyze the real-time performance and user journeys of your Flutter application’s individual users.

RUM supports monitoring for mobile Flutter Android and iOS applications.

## Current Datadog SDK Versions

[//]: # (SDK Table)

| iOS SDK | Android SDK | Browser SDK |
| :-----: | :---------: | :---------: |
<<<<<<< HEAD
| 1.12.0-beta2 | 1.14.0-beta2 | v4.11.2 |
=======
| 1.12.0-beta3 | 1.14.0-beta1 | v4.11.2 |
>>>>>>> 973c35c0

[//]: # (End SDK Table)

### iOS

Your iOS Podfile must have `use_frameworks!` (which is true by default in Flutter) and target iOS version >= 11.0.

### Android

On Android, your `minSdkVersion` must be >= 19, and if you are using Kotlin, it should be version >= 1.5.31.

### Web

`⚠️ Datadog support for Flutter Web is still in early development`

On Web, add the following to your `index.html` under your `head` tag:

```html
<script type="text/javascript" src="https://www.datadoghq-browser-agent.com/datadog-logs-v4.js"></script>
<script type="text/javascript" src="https://www.datadoghq-browser-agent.com/datadog-rum-slim-v4.js"></script>
```

This loads the CDN-delivered Datadog Logging and RUM Browser SDKs. Note that the synchronous CDN-delivered version of the Browser SDK is the only version supported by the Flutter plugin.

## Setup

### Specify application details in the UI

1. In the [Datadog app][1], navigate to **UX Monitoring** > **RUM Applications** > **New Application**.
2. Choose `Flutter` as the application type.
3. Provide an application name to generate a unique Datadog application ID and client token.

{{< img src="real_user_monitoring/flutter/image_flutter.png" alt="Create a RUM application in Datadog workflow" style="width:90%;">}}

To ensure the safety of your data, you must use a client token. For more information about setting up a client token, see the [Client Token documentation][4].

### Create configuration object

Create a configuration object for each Datadog feature (such as Logging, Tracing, and RUM) with the following snippet. By not passing a configuration for a given feature, it is disabled.

```dart
// Determine the user's consent to be tracked
final trackingConsent = ...
final configuration = DdSdkConfiguration(
  clientToken: '<CLIENT_TOKEN>',
  env: '<ENV_NAME>',
  site: DatadogSite.us1,
  trackingConsent: trackingConsent,
  nativeCrashReportEnabled: true,
  loggingConfiguration: LoggingConfiguration(
    sendNetworkInfo: true,
    printLogsToConsole: true,
  ),
  tracingConfiguration: TracingConfiguration(
    sendNetworkInfo: true,
  ),
  rumConfiguration: RumConfiguration(
    applicationId: '<RUM_APPLICATION_ID>',
  )
);
```

For more information on available configuration options, see the [DdSdkConfiguration object][9] documentation.

### Initialize the library

You can initialize RUM using one of two methods in the `main.dart` file.

1. Use `DatadogSdk.runApp`, which automatically sets up error reporting and resource tracing. 

   ```dart
   await DatadogSdk.runApp(configuration, () async {
     runApp(const MyApp());
   })
   ```

2. Alternatively, you can manually set up error tracking and resource tracking. Because `DatadogSdk.runApp` calls `WidgetsFlutterBinding.ensureInitialized`, if you are not using `DatadogSdk.runApp`, you need to call this method prior to calling `DatadogSdk.instance.initialize`.

   ```dart
   runZonedGuarded(() async {
     WidgetsFlutterBinding.ensureInitialized();
     final originalOnError = FlutterError.onError;
     FlutterError.onError = (details) {
       FlutterError.presentError(details);
       DatadogSdk.instance.rum?.handleFlutterError(details);
       originalOnError?.call(details);
     };

     await DatadogSdk.instance.initialize(configuration);

     runApp(const MyApp());
   }, (e, s) {
     DatadogSdk.instance.rum?.addErrorInfo(
       e.toString(),
       RumErrorSource.source,
       stackTrace: s,
     );
   });
   ```

### Send Logs

After initializing Datadog with a `LoggingConfiguration`, you can use the default instance of `logs` to send logs to Datadog.

```dart
DatadogSdk.instance.logs?.debug("A debug message.");
DatadogSdk.instance.logs?.info("Some relevant information?");
DatadogSdk.instance.logs?.warn("An important warning…");
DatadogSdk.instance.logs?.error("An error was met!");
```

You can also create additional loggers with the `createLogger` method:

```dart
final myLogger = DatadogSdk.instance.createLogger(
  LoggingConfiguration({
    loggerName: 'Additional logger'
  })
);

myLogger.info('Info from my additional logger.');
```

Tags and attributes set on loggers are local to each logger.

### Track RUM views

The Datadog Flutter Plugin can automatically track named routes using the `DatadogNavigationObserver` on your MaterialApp.

```dart
MaterialApp(
  home: HomeScreen(),
  navigatorObservers: [
    DatadogNavigationObserver(DatadogSdk.instance),
  ],
);
```

This works if you are using named routes or if you have supplied a name to the `settings` parameter of your `PageRoute`.

Alternately, you can use the `DatadogRouteAwareMixin` property in conjunction with the `DatadogNavigationObserverProvider` property to start and stop your RUM views automatically. With `DatadogRouteAwareMixin`, move any logic from `initState` to `didPush`. 

### Automatic Resource Tracking

You can enable automatic tracking of resources and HTTP calls from your RUM views using the [Datadog Tracking HTTP Client][7] package. Add the package to your `pubspec.yaml`, and add the following to your initialization:

```dart
final configuration = DdSdkConfiguration(
  // configuration
  firstPartyHosts: ['example.com'],
)..enableHttpTracking()
```

In order to enable Datadog Distributed Tracing, the `DdSdkConfiguration.firstPartyHosts` property in your configuration object must be set to a domain that supports distributed tracing. You can also modify the sampling rate for Datadog distributed tracing by setting the `tracingSamplingRate` on your `RumConfiguration`.

## Troubleshooting

### Cocoapods issues

If you have trouble building your iOS application after adding the Datadog SDK because of errors being thrown by Cocoapods, check which error you are getting. The most common error is an issue getting the most up-to-date native library from Cocoapods, which can be solved by running the following in your `ios` directory:

```bash
pod install --repo-update
```

Another common error is an issue loading the FFI library on Apple Silicon Macs.  If you see an error similar to the following:

```bash
LoadError - dlsym(0x7fbbeb6837d0, Init_ffi_c): symbol not found - /Library/Ruby/Gems/2.6.0/gems/ffi-1.13.1/lib/ffi_c.bundle
/System/Library/Frameworks/Ruby.framework/Versions/2.6/usr/lib/ruby/2.6.0/rubygems/core_ext/kernel_require.rb:54:in `require'
/System/Library/Frameworks/Ruby.framework/Versions/2.6/usr/lib/ruby/2.6.0/rubygems/core_ext/kernel_require.rb:54:in `require'
/Library/Ruby/Gems/2.6.0/gems/ffi-1.13.1/lib/ffi.rb:6:in `rescue in <top (required)>'
/Library/Ruby/Gems/2.6.0/gems/ffi-1.13.1/lib/ffi.rb:3:in `<top (required)>'
```

Follow the instructions in the [Flutter documentation][8] for working with Flutter on Apple Silicon.

### Set sdkVerbosity

If you're able to run your app, but you are not seeing the data you expect on the Datadog site, try adding the following to your code before calling `DatadogSdk.initialize`:

```dart
DatadogSdk.instance.sdkVerbosity = Verbosity.verbose;
```

This causes the SDK to output additional information about what it's doing and what errors it's encountering, which may help you and Datadog Support narrow down your issue.

## Data Storage

### Android

Before data is uploaded to Datadog, it is stored in cleartext in your application's cache directory.
This cache folder is protected by [Android's Application Sandbox][6], meaning that on most devices,
this data can't be read by other applications. However, if the mobile device is rooted, or someone
tampers with the Linux kernel, the stored data might become readable.

### iOS

Before data is uploaded to Datadog, it is stored in cleartext in the cache directory (`Library/Caches`)
of your [application sandbox][2], which can't be read by any other app installed on the device.

## Contributing

Pull requests are welcome. First, open an issue to discuss what you would like to change. 

For more information, read the [Contributing guidelines][4].

## License

For more information, see [Apache License, v2.0][5].

## Further Reading

{{< partial name="whats-next/whats-next.html" >}}

[1]: https://app.datadoghq.com/rum/application/create
[2]: https://docs.datadoghq.com/account_management/api-app-keys/#api-keys
[3]: https://docs.datadoghq.com/account_management/api-app-keys/#client-tokens
[4]: https://github.com/DataDog/dd-sdk-flutter/blob/main/CONTRIBUTING.md
[5]: https://github.com/DataDog/dd-sdk-flutter/blob/main/LICENSE
[6]: https://source.android.com/security/app-sandbox
[7]: https://pub.dev/packages/datadog_tracking_http_client
[8]: https://github.com/flutter/flutter/wiki/Developing-with-Flutter-on-Apple-Silicon
[9]: https://pub.dev/documentation/datadog_flutter_plugin/latest/datadog_flutter_plugin/DdSdkConfiguration-class.html<|MERGE_RESOLUTION|>--- conflicted
+++ resolved
@@ -14,11 +14,8 @@
 
 | iOS SDK | Android SDK | Browser SDK |
 | :-----: | :---------: | :---------: |
-<<<<<<< HEAD
-| 1.12.0-beta2 | 1.14.0-beta2 | v4.11.2 |
-=======
-| 1.12.0-beta3 | 1.14.0-beta1 | v4.11.2 |
->>>>>>> 973c35c0
+| 1.12.0-beta3 | 1.14.0-beta2 | v4.11.2 |
+
 
 [//]: # (End SDK Table)
 
