<<<<<<< HEAD
=======

>>>>>>> 3e78c31b
## Overview

Datadog Real User Monitoring (RUM) enables you to visualize and analyze the real-time performance and user journeys of your Flutter application’s individual users.

RUM supports monitoring for Flutter Android and iOS applications for Flutter 2.8+.

## Current Datadog SDK Versions

[//]: # (SDK Table)

| iOS SDK | Android SDK | Browser SDK |
| :-----: | :---------: | :---------: |
| 1.12.0 | 1.14.0 | v4.11.2 |


[//]: # (End SDK Table)

### iOS

Your iOS Podfile must have `use_frameworks!` (which is true by default in Flutter) and target iOS version >= 11.0.

### Android

On Android, your `minSdkVersion` must be >= 19, and if you are using Kotlin, it should be version >= 1.5.31.

### Web

`⚠️ Datadog support for Flutter Web is still in early development`

On Web, add the following to your `index.html` under your `head` tag:

```html
<script type="text/javascript" src="https://www.datadoghq-browser-agent.com/datadog-logs-v4.js"></script>
<script type="text/javascript" src="https://www.datadoghq-browser-agent.com/datadog-rum-slim-v4.js"></script>
```

This loads the CDN-delivered Datadog Browser SDKs for Logs and RUM. The synchronous CDN-delivered version of the Datadog Browser SDK is the only version supported by the Flutter plugin.

## Setup

### Specify application details in the UI

1. In the [Datadog app][1], navigate to **UX Monitoring** > **RUM Applications** > **New Application**.
2. Choose `Flutter` as the application type.
3. Provide an application name to generate a unique Datadog application ID and client token.

{{< img src="real_user_monitoring/flutter/image_flutter.png" alt="Create a RUM application in Datadog workflow" style="width:90%;">}}

To ensure the safety of your data, you must use a client token. For more information about setting up a client token, see the [Client Token documentation][3].

### Create configuration object

Create a configuration object for each Datadog feature (such as Logs and RUM) with the following snippet. By not passing a configuration for a given feature, it is disabled.

```dart
// Determine the user's consent to be tracked
final trackingConsent = ...
final configuration = DdSdkConfiguration(
  clientToken: '<CLIENT_TOKEN>',
  env: '<ENV_NAME>',
  site: DatadogSite.us1,
  trackingConsent: trackingConsent,
  nativeCrashReportEnabled: true,
  loggingConfiguration: LoggingConfiguration(
    sendNetworkInfo: true,
    printLogsToConsole: true,
  ),
  rumConfiguration: RumConfiguration(
    applicationId: '<RUM_APPLICATION_ID>',
  )
);
```

For more information on available configuration options, see the [DdSdkConfiguration object][9] documentation.

### Initialize the library

You can initialize RUM using one of two methods in the `main.dart` file.

1. Use `DatadogSdk.runApp`, which automatically sets up error reporting and resource tracing. 

   ```dart
   await DatadogSdk.runApp(configuration, () async {
     runApp(const MyApp());
   })
   ```

2. Alternatively, you can manually set up error tracking and resource tracking. Because `DatadogSdk.runApp` calls `WidgetsFlutterBinding.ensureInitialized`, if you are not using `DatadogSdk.runApp`, you need to call this method prior to calling `DatadogSdk.instance.initialize`.

   ```dart
   runZonedGuarded(() async {
     WidgetsFlutterBinding.ensureInitialized();
     final originalOnError = FlutterError.onError;
     FlutterError.onError = (details) {
       FlutterError.presentError(details);
       DatadogSdk.instance.rum?.handleFlutterError(details);
       originalOnError?.call(details);
     };

     await DatadogSdk.instance.initialize(configuration);

     runApp(const MyApp());
   }, (e, s) {
     DatadogSdk.instance.rum?.addErrorInfo(
       e.toString(),
       RumErrorSource.source,
       stackTrace: s,
     );
   });
   ```

### Send Logs

After initializing Datadog with a `LoggingConfiguration`, you can use the default instance of `logs` to send logs to Datadog.

```dart
DatadogSdk.instance.logs?.debug("A debug message.");
DatadogSdk.instance.logs?.info("Some relevant information?");
DatadogSdk.instance.logs?.warn("An important warning…");
DatadogSdk.instance.logs?.error("An error was met!");
```

You can also create additional loggers with the `createLogger` method:

```dart
final myLogger = DatadogSdk.instance.createLogger(
  LoggingConfiguration({
    loggerName: 'Additional logger'
  })
);

myLogger.info('Info from my additional logger.');
```

Tags and attributes set on loggers are local to each logger.

### Track RUM views

The Datadog Flutter Plugin can automatically track named routes using the `DatadogNavigationObserver` on your MaterialApp.

```dart
MaterialApp(
  home: HomeScreen(),
  navigatorObservers: [
    DatadogNavigationObserver(DatadogSdk.instance),
  ],
);
```

This works if you are using named routes or if you have supplied a name to the `settings` parameter of your `PageRoute`.

Alternately, you can use the `DatadogRouteAwareMixin` property in conjunction with the `DatadogNavigationObserverProvider` property to start and stop your RUM views automatically. With `DatadogRouteAwareMixin`, move any logic from `initState` to `didPush`. 

### Automatic Resource Tracking

You can enable automatic tracking of resources and HTTP calls from your RUM views using the [Datadog Tracking HTTP Client][7] package. Add the package to your `pubspec.yaml`, and add the following to your initialization:

```dart
final configuration = DdSdkConfiguration(
  // configuration
  firstPartyHosts: ['example.com'],
)..enableHttpTracking()
```

In order to enable Datadog Distributed Tracing, the `DdSdkConfiguration.firstPartyHosts` property in your configuration object must be set to a domain that supports distributed tracing. You can also modify the sampling rate for Datadog distributed tracing by setting the `tracingSamplingRate` on your `RumConfiguration`.

## Data Storage

### Android

Before data is uploaded to Datadog, it is stored in cleartext in your application's cache directory.
This cache folder is protected by [Android's Application Sandbox][6], meaning that on most devices,
this data can't be read by other applications. However, if the mobile device is rooted, or someone
tampers with the Linux kernel, the stored data might become readable.

### iOS

Before data is uploaded to Datadog, it is stored in cleartext in the cache directory (`Library/Caches`)
of your [application sandbox][10], which can't be read by any other app installed on the device.

## Contributing

Pull requests are welcome. First, open an issue to discuss what you would like to change. 

For more information, read the [Contributing guidelines][4].

## License

For more information, see [Apache License, v2.0][5].

[1]: https://app.datadoghq.com/rum/application/create
[2]: https://docs.datadoghq.com/account_management/api-app-keys/#api-keys
[3]: https://docs.datadoghq.com/account_management/api-app-keys/#client-tokens
[4]: https://github.com/DataDog/dd-sdk-flutter/blob/main/CONTRIBUTING.md
[5]: https://github.com/DataDog/dd-sdk-flutter/blob/main/LICENSE
[6]: https://source.android.com/security/app-sandbox
[7]: https://pub.dev/packages/datadog_tracking_http_client
<<<<<<< HEAD
[8]: https://github.com/flutter/flutter/wiki/Developing-with-Flutter-on-Apple-Silicon
[9]: https://pub.dev/documentation/datadog_flutter_plugin/latest/datadog_flutter_plugin/DdSdkConfiguration-class.html
[10]: https://support.apple.com/guide/security/security-of-runtime-process-sec15bfe098e/web
=======
[9]: https://pub.dev/documentation/datadog_flutter_plugin/latest/datadog_flutter_plugin/DdSdkConfiguration-class.html
>>>>>>> 3e78c31b
<|MERGE_RESOLUTION|>--- conflicted
+++ resolved
@@ -1,7 +1,4 @@
-<<<<<<< HEAD
-=======
 
->>>>>>> 3e78c31b
 ## Overview
 
 Datadog Real User Monitoring (RUM) enables you to visualize and analyze the real-time performance and user journeys of your Flutter application’s individual users.
@@ -14,8 +11,7 @@
 
 | iOS SDK | Android SDK | Browser SDK |
 | :-----: | :---------: | :---------: |
-| 1.12.0 | 1.14.0 | v4.11.2 |
-
+| 1.12.0-beta2 | 1.14.0-beta1 | v4.11.2 |
 
 [//]: # (End SDK Table)
 
@@ -50,7 +46,7 @@
 
 {{< img src="real_user_monitoring/flutter/image_flutter.png" alt="Create a RUM application in Datadog workflow" style="width:90%;">}}
 
-To ensure the safety of your data, you must use a client token. For more information about setting up a client token, see the [Client Token documentation][3].
+To ensure the safety of your data, you must use a client token. For more information about setting up a client token, see the [Client Token documentation][4].
 
 ### Create configuration object
 
@@ -180,7 +176,7 @@
 ### iOS
 
 Before data is uploaded to Datadog, it is stored in cleartext in the cache directory (`Library/Caches`)
-of your [application sandbox][10], which can't be read by any other app installed on the device.
+of your [application sandbox][2], which can't be read by any other app installed on the device.
 
 ## Contributing
 
@@ -199,10 +195,4 @@
 [5]: https://github.com/DataDog/dd-sdk-flutter/blob/main/LICENSE
 [6]: https://source.android.com/security/app-sandbox
 [7]: https://pub.dev/packages/datadog_tracking_http_client
-<<<<<<< HEAD
-[8]: https://github.com/flutter/flutter/wiki/Developing-with-Flutter-on-Apple-Silicon
-[9]: https://pub.dev/documentation/datadog_flutter_plugin/latest/datadog_flutter_plugin/DdSdkConfiguration-class.html
-[10]: https://support.apple.com/guide/security/security-of-runtime-process-sec15bfe098e/web
-=======
-[9]: https://pub.dev/documentation/datadog_flutter_plugin/latest/datadog_flutter_plugin/DdSdkConfiguration-class.html
->>>>>>> 3e78c31b
+[9]: https://pub.dev/documentation/datadog_flutter_plugin/latest/datadog_flutter_plugin/DdSdkConfiguration-class.html