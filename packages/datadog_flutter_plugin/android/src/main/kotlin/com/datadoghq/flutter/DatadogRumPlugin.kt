--- conflicted
+++ resolved
@@ -365,49 +365,15 @@
                 e
             )
         }
-<<<<<<< HEAD
-=======
 
         return event
     }
 
-    internal fun mapViewEvent(event: ViewEvent): ViewEvent {
-        var jsonEvent = event.toJson().asMap()
-        jsonEvent = normalizeExtraUserInfo(jsonEvent)
-
-        return callEventMapper("mapViewEvent", event, jsonEvent) { encodedResult, event ->
-            (encodedResult?.get("view") as? Map<String, Any?>)?.let {
-                event.view.name = it["name"] as? String
-                event.view.referrer = it["referrer"] as? String
-                event.view.url = it["url"] as String
-            }
->>>>>>> 372c1253
-
-        return event
-    }
-
-<<<<<<< HEAD
     internal fun mapViewEvent(event: ViewEvent): ViewEvent {
         var result: ViewEvent
         val perf = measureNanoTime {
             var jsonEvent = event.toJson().asMap()
-            jsonEvent = extractExtraUserInfo(jsonEvent)
-=======
-    internal fun mapActionEvent(event: ActionEvent): ActionEvent? {
-        var jsonEvent = event.toJson().asMap()
-        jsonEvent = normalizeExtraUserInfo(jsonEvent)
-
-        return callEventMapper("mapActionEvent", event, jsonEvent) { encodedResult, event ->
-            if (encodedResult == null) {
-                null
-            } else {
-                (encodedResult?.get("action") as? Map<String, Any?>)?.let {
-                    val encodedTarget = it["target"] as? Map<String, Any?>
-                    if (encodedTarget != null) {
-                        event.action.target?.name = encodedTarget["name"] as String
-                    }
-                }
->>>>>>> 372c1253
+            jsonEvent = normalizeExtraUserInfo(jsonEvent)
 
             result = callEventMapper("mapViewEvent", event, jsonEvent) { encodedResult, event ->
                 (encodedResult?.get("view") as? Map<String, Any?>)?.let {
@@ -428,7 +394,7 @@
         val result: ActionEvent?
         val perf = measureNanoTime {
             var jsonEvent = event.toJson().asMap()
-            jsonEvent = extractExtraUserInfo(jsonEvent)
+            jsonEvent = normalizeExtraUserInfo(jsonEvent)
 
             result = callEventMapper("mapActionEvent", event, jsonEvent) { encodedResult, event ->
                 if (encodedResult == null) {
@@ -457,11 +423,10 @@
     }
 
     internal fun mapResourceEvent(event: ResourceEvent): ResourceEvent? {
-<<<<<<< HEAD
         var result: ResourceEvent?
         val perf = measureNanoTime {
             var jsonEvent = event.toJson().asMap()
-            jsonEvent = extractExtraUserInfo(jsonEvent)
+            jsonEvent = normalizeExtraUserInfo(jsonEvent)
 
             result = callEventMapper("mapResourceEvent", event, jsonEvent) { encodedResult, event ->
                 if (encodedResult == null) {
@@ -470,18 +435,6 @@
                     (encodedResult?.get("resource") as? Map<String, Any?>)?.let {
                         event.resource.url = it["url"] as String
                     }
-=======
-        var jsonEvent = event.toJson().asMap()
-        jsonEvent = normalizeExtraUserInfo(jsonEvent)
-
-        return callEventMapper("mapResourceEvent", event, jsonEvent) { encodedResult, event ->
-            if (encodedResult == null) {
-                null
-            } else {
-                (encodedResult?.get("resource") as? Map<String, Any?>)?.let {
-                    event.resource.url = it["url"] as String
-                }
->>>>>>> 372c1253
 
                     (encodedResult?.get("view") as? Map<String, Any?>)?.let {
                         event.view.name = it["name"] as? String
@@ -500,11 +453,10 @@
 
     @Suppress("ComplexMethod")
     internal fun mapErrorEvent(event: ErrorEvent): ErrorEvent? {
-<<<<<<< HEAD
         var result: ErrorEvent?
         val perf = measureNanoTime {
             var jsonEvent = event.toJson().asMap()
-            jsonEvent = extractExtraUserInfo(jsonEvent)
+            jsonEvent = normalizeExtraUserInfo(jsonEvent)
 
             result = callEventMapper("mapErrorEvent", event, jsonEvent) { encodedResult, event ->
                 if (encodedResult == null) {
@@ -519,23 +471,6 @@
                                         cause.message = encodedCauses[i]["message"] as? String ?: ""
                                         cause.stack = encodedCauses[i]["stack"] as? String
                                     }
-=======
-        var jsonEvent = event.toJson().asMap()
-        jsonEvent = normalizeExtraUserInfo(jsonEvent)
-
-        return callEventMapper("mapErrorEvent", event, jsonEvent) { encodedResult, event ->
-            if (encodedResult == null) {
-                null
-            } else {
-                (encodedResult?.get("error") as? Map<String, Any?>)?.let { encodedError ->
-                    val encodedCauses = encodedError["causes"] as? List<Map<String, Any?>>
-                    if (encodedCauses != null) {
-                        event.error.causes?.let { causes ->
-                            if (causes.count() == encodedCauses.count()) {
-                                causes.forEachIndexed { i, cause ->
-                                    cause.message = encodedCauses[i]["message"] as? String ?: ""
-                                    cause.stack = encodedCauses[i]["stack"] as? String
->>>>>>> 372c1253
                                 }
                             }
                         } else {
@@ -566,11 +501,10 @@
     }
 
     internal fun mapLongTaskEvent(event: LongTaskEvent): LongTaskEvent? {
-<<<<<<< HEAD
         var result: LongTaskEvent?
         val perf = measureNanoTime {
             var jsonEvent = event.toJson().asMap()
-            jsonEvent = extractExtraUserInfo(jsonEvent)
+            jsonEvent = normalizeExtraUserInfo(jsonEvent)
 
             result = callEventMapper("mapLongTaskEvent", event, jsonEvent) { encodedResult, event ->
                 if (encodedResult == null) {
@@ -582,15 +516,6 @@
                         event.view.referrer = it["referrer"] as? String
                         event.view.url = it["url"] as String
                     }
-=======
-        var jsonEvent = event.toJson().asMap()
-        jsonEvent = normalizeExtraUserInfo(jsonEvent)
-
-        return callEventMapper("mapLongTaskEvent", event, jsonEvent) { encodedResult, event ->
-            if (encodedResult == null) {
-                null
-            } else {
->>>>>>> 372c1253
 
                     event
                 }
