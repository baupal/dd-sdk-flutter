# Flutter Troubleshooting

## Cocoapods issues

If you have trouble building your iOS application after adding the Datadog SDK because of errors being thrown by Cocoapods, check which error you are getting. The most common error is an issue getting the most up-to-date native library from Cocoapods, which can be solved by running the following in your `ios` directory:

```bash
pod install --repo-update
```

Another common error is an issue loading the FFI library on Apple Silicon Macs.  If you see an error similar to the following:

```bash
LoadError - dlsym(0x7fbbeb6837d0, Init_ffi_c): symbol not found - /Library/Ruby/Gems/2.6.0/gems/ffi-1.13.1/lib/ffi_c.bundle
/System/Library/Frameworks/Ruby.framework/Versions/2.6/usr/lib/ruby/2.6.0/rubygems/core_ext/kernel_require.rb:54:in `require'
/System/Library/Frameworks/Ruby.framework/Versions/2.6/usr/lib/ruby/2.6.0/rubygems/core_ext/kernel_require.rb:54:in `require'
/Library/Ruby/Gems/2.6.0/gems/ffi-1.13.1/lib/ffi.rb:6:in `rescue in <top (required)>'
/Library/Ruby/Gems/2.6.0/gems/ffi-1.13.1/lib/ffi.rb:3:in `<top (required)>'
```

Follow the instructions in the [Flutter documentation][1] for working with Flutter on Apple Silicon.

## Set sdkVerbosity

If you're able to run your app, but you are not seeing the data you expect on the Datadog site, try adding the following to your code before calling `DatadogSdk.initialize`:

```dart
DatadogSdk.instance.sdkVerbosity = Verbosity.verbose;
```

This causes the SDK to output additional information about what it's doing and what errors it's encountering, which may help you and Datadog Support narrow down your issue.

<<<<<<< HEAD
## Not seeing Errors

If you do not see any errors in RUM, it's likely no view has been started. Make sure you have started a view with `DatadogSdk.instance.rum?.startView` or, if you are using `DatadogRouteObserver` make sure your current Route has a name.

## Not seeing Distributed Traces on Resources

There are three possible settings you should check related to distributed tracing.  

If you are not seeing any resources load for your RUM view, first check that you have set up either the `DatadogTrackingHttpClient` with `enableHttpTracking`, or that you are properly wrapping a `Client` from the `http` package with `DatadogClient`. 

Second, ensure that you have properly set `firstPartyHosts` in your configuration. Datadog only generates and sends tracing headers to the hosts you specify in this property. `firstPartyHosts` does not support wildcards or Regular Expressions.

Lastly, Datadog sets your tracing sample rate to 20% by default, so distributed traces are only available for 20% of resource loads. While debugging, you may want to set `RumConfiguration.tracingSamplingRate` property to 100.
=======
## Issues with automatic resource tracking and distributed tracing

The [Datadog tracking HTTP client][2] package works with most common Flutter networking packages that rely on `dart:io`, including [`http`][3] and [`Dio`][4]. This package does not work with the newly announced "native" HTTP clients, [`cupertino_http`][6] and [`cronet_http`][5]

If you are seeing resources in your RUM Sessions, then the tracking HTTP client is working, but other steps may be required to use distributed tracing.

By default, the Datadog RUM Flutter SDK samples distributed traces at only 20% of resource requests. While determining if there is an issue with your setup, you should set this value to 100% of traces by modifying your initialization with the following lines:
```dart
final configuration = DdSdkConfiguration(
   //
   rumConfiguration: RumConfiguration(
    applicationId: '<RUM_APPLICATION_ID>',
    tracingSamplingRate: 100.0
   ),
);
```

If you are still having issues, check that your `firstPartyHosts` property is set correctly. These should be hosts only, without schemas or paths, and they do not support regular expressions or wildcards. For example:
    
    ✅ Good - 'example.com', 'api.example.com', 'us1.api.sample.com'
    ❌ Bad - 'https://example.com', '*.example.com', 'us1.sample.com/api/*', 'api.sample.com/api'
>>>>>>> 0da2ee92

## Further Reading

{{< partial name="whats-next/whats-next.html" >}}

[1]: https://github.com/flutter/flutter/wiki/Developing-with-Flutter-on-Apple-Silicon
[2]: https://pub.dev/packages/datadog_tracking_http_client
[3]: https://pub.dev/packages/http
[4]: https://pub.dev/packages/dio
[5]: https://pub.dev/packages/cronet_http
[6]: https://pub.dev/packages/cupertino_http<|MERGE_RESOLUTION|>--- conflicted
+++ resolved
@@ -30,24 +30,13 @@
 
 This causes the SDK to output additional information about what it's doing and what errors it's encountering, which may help you and Datadog Support narrow down your issue.
 
-<<<<<<< HEAD
 ## Not seeing Errors
 
 If you do not see any errors in RUM, it's likely no view has been started. Make sure you have started a view with `DatadogSdk.instance.rum?.startView` or, if you are using `DatadogRouteObserver` make sure your current Route has a name.
 
-## Not seeing Distributed Traces on Resources
-
-There are three possible settings you should check related to distributed tracing.  
-
-If you are not seeing any resources load for your RUM view, first check that you have set up either the `DatadogTrackingHttpClient` with `enableHttpTracking`, or that you are properly wrapping a `Client` from the `http` package with `DatadogClient`. 
-
-Second, ensure that you have properly set `firstPartyHosts` in your configuration. Datadog only generates and sends tracing headers to the hosts you specify in this property. `firstPartyHosts` does not support wildcards or Regular Expressions.
-
-Lastly, Datadog sets your tracing sample rate to 20% by default, so distributed traces are only available for 20% of resource loads. While debugging, you may want to set `RumConfiguration.tracingSamplingRate` property to 100.
-=======
 ## Issues with automatic resource tracking and distributed tracing
 
-The [Datadog tracking HTTP client][2] package works with most common Flutter networking packages that rely on `dart:io`, including [`http`][3] and [`Dio`][4]. This package does not work with the newly announced "native" HTTP clients, [`cupertino_http`][6] and [`cronet_http`][5]
+The [Datadog tracking HTTP client][2] package works with most common Flutter networking packages that rely on `dart:io`, including [`http`][3] and [`Dio`][4].
 
 If you are seeing resources in your RUM Sessions, then the tracking HTTP client is working, but other steps may be required to use distributed tracing.
 
@@ -66,7 +55,6 @@
     
     ✅ Good - 'example.com', 'api.example.com', 'us1.api.sample.com'
     ❌ Bad - 'https://example.com', '*.example.com', 'us1.sample.com/api/*', 'api.sample.com/api'
->>>>>>> 0da2ee92
 
 ## Further Reading
 
@@ -76,5 +64,3 @@
 [2]: https://pub.dev/packages/datadog_tracking_http_client
 [3]: https://pub.dev/packages/http
 [4]: https://pub.dev/packages/dio
-[5]: https://pub.dev/packages/cronet_http
-[6]: https://pub.dev/packages/cupertino_http