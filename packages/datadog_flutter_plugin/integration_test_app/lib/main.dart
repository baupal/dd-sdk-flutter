// Unless explicitly stated otherwise all files in this repository are licensed under the Apache License Version 2.0.
// This product includes software developed at Datadog (https://www.datadoghq.com/).
// Copyright 2016-Present Datadog, Inc.

<<<<<<< HEAD
=======
import 'dart:io';

import 'package:datadog_common_test/datadog_common_test.dart';
>>>>>>> 62b3a633
import 'package:datadog_flutter_plugin/datadog_flutter_plugin.dart';
import 'package:flutter/material.dart';
import 'package:flutter_dotenv/flutter_dotenv.dart';

import 'integration_scenarios/integration_scenarios_screen.dart';

TestingConfiguration? testingConfiguration;

Future<void> main() async {
  WidgetsFlutterBinding.ensureInitialized();

  await dotenv.load();

  var clientToken = dotenv.get('DD_CLIENT_TOKEN', fallback: '');
  var applicationId = dotenv.maybeGet('DD_APPLICATION_ID');
  String? customEndpoint = dotenv.maybeGet('DD_CUSTOM_ENDPOINT');

  if (testingConfiguration != null) {
    if (testingConfiguration!.customEndpoint != null) {
      customEndpoint = testingConfiguration!.customEndpoint;
      if (testingConfiguration!.clientToken != null) {
        clientToken = testingConfiguration!.clientToken!;
      }
      if (testingConfiguration!.applicationId != null) {
        applicationId = testingConfiguration!.applicationId;
      }
    }
  }

  final configuration = DdSdkConfiguration(
    clientToken: clientToken,
    env: dotenv.get('DD_ENV', fallback: ''),
<<<<<<< HEAD
    serviceName: 'com.datadoghq.flutter.integrationtestapp',
=======
    site: DatadogSite.us1,
>>>>>>> 62b3a633
    trackingConsent: TrackingConsent.granted,
    uploadFrequency: UploadFrequency.frequent,
    batchSize: BatchSize.small,
    nativeCrashReportEnabled: true,
    customEndpoint: customEndpoint,
    loggingConfiguration: LoggingConfiguration(
      sendNetworkInfo: true,
      printLogsToConsole: true,
    ),
    tracingConfiguration: TracingConfiguration(
      sendNetworkInfo: true,
    ),
    rumConfiguration: applicationId != null
        ? RumConfiguration(applicationId: applicationId)
        : null,
  );

  await DatadogSdk.instance.initialize(configuration);

  runApp(const DatadogIntegrationTestApp());
}

final RouteObserver<ModalRoute> routeObserver = RouteObserver<ModalRoute>();

class DatadogIntegrationTestApp extends StatelessWidget {
  const DatadogIntegrationTestApp({Key? key}) : super(key: key);

  @override
  Widget build(BuildContext context) {
    return MaterialApp(
      title: 'Flutter Demo',
      theme: ThemeData(
        primarySwatch: Colors.blue,
      ),
      navigatorObservers: [routeObserver],
      home: const IntegrationScenariosScreen(),
    );
  }
}<|MERGE_RESOLUTION|>--- conflicted
+++ resolved
@@ -2,12 +2,7 @@
 // This product includes software developed at Datadog (https://www.datadoghq.com/).
 // Copyright 2016-Present Datadog, Inc.
 
-<<<<<<< HEAD
-=======
-import 'dart:io';
-
 import 'package:datadog_common_test/datadog_common_test.dart';
->>>>>>> 62b3a633
 import 'package:datadog_flutter_plugin/datadog_flutter_plugin.dart';
 import 'package:flutter/material.dart';
 import 'package:flutter_dotenv/flutter_dotenv.dart';
@@ -40,11 +35,8 @@
   final configuration = DdSdkConfiguration(
     clientToken: clientToken,
     env: dotenv.get('DD_ENV', fallback: ''),
-<<<<<<< HEAD
     serviceName: 'com.datadoghq.flutter.integrationtestapp',
-=======
     site: DatadogSite.us1,
->>>>>>> 62b3a633
     trackingConsent: TrackingConsent.granted,
     uploadFrequency: UploadFrequency.frequent,
     batchSize: BatchSize.small,
