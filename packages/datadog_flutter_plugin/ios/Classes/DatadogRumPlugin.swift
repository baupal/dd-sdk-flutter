// Unless explicitly stated otherwise all files in this repository are licensed under the Apache License Version 2.0.
// This product includes software developed at Datadog (https://www.datadoghq.com/).
// Copyright 2019-2022 Datadog, Inc.

import Foundation
import Datadog
import DictionaryCoder

extension FlutterError {
    public enum DdErrorCodes {
        static let contractViolation = "DatadogSdk:ContractViolation"
        static let invalidOperation = "DatadogSdk:InvalidOperation"
    }

    static func missingParameter(methodName: String) -> FlutterError {
        return FlutterError(code: DdErrorCodes.contractViolation,
                            message: "Missing parameter in call to \(methodName)",
                            details: nil)
    }

    static func invalidOperation(message: String) -> FlutterError {
        return FlutterError(code: DdErrorCodes.invalidOperation,
                            message: message,
                            details: nil)
    }
}

internal class PerformanceTracker {
    private(set) var minInMs = Double.infinity
    private(set) var maxInMs = 0.0
    private(set) var avgInMs = 0.0
    private(set) var samples = 0.0

    private var lastStart = 0.0

    func start() {
        lastStart = CACurrentMediaTime()
    }

    func finish() {
        // Check for bad call to finish
        if lastStart > 0 {
            let endTime = CACurrentMediaTime()
            let perfInMs = (endTime - lastStart) * 1000.0

            minInMs = min(perfInMs, minInMs)
            maxInMs = max(perfInMs, maxInMs)
            avgInMs = (perfInMs + (samples * avgInMs)) / (samples + 1.0)
            samples += 1.0
        }

        lastStart = 0.0
    }

    func finishUnsampled() {
        lastStart = 0.0
    }
}

// swiftlint:disable:next type_body_length
public class DatadogRumPlugin: NSObject, FlutterPlugin {
    private static var methodChannel: FlutterMethodChannel?

    public static let instance =  DatadogRumPlugin()
    public static func register(with registrar: FlutterPluginRegistrar) {
        methodChannel = FlutterMethodChannel(name: "datadog_sdk_flutter.rum", binaryMessenger: registrar.messenger())
        registrar.addMethodCallDelegate(instance, channel: methodChannel!)
    }

    private var rumInstance: DDRUMMonitor?
    public var isInitialized: Bool { return rumInstance != nil }

    internal var trackMapperPerf = false
    internal var mapperPerf = PerformanceTracker()
    internal var mainThreadMapperPerf = PerformanceTracker()
    internal var mapperTimeouts = 0

    private override init() {
        super.init()
    }

    func initialize(configuration: DatadogFlutterConfiguration.RumConfiguration) {
        rumInstance = RUMMonitor.initialize()
        Global.rum = rumInstance!
    }

    func attachToExisting(rumInstance: DDRUMMonitor) {
        self.rumInstance = rumInstance
    }

    public func initialize(withRum rum: DDRUMMonitor) {
        rumInstance = rum
    }

    public func onDetach() {

    }

    // swiftlint:disable:next cyclomatic_complexity function_body_length
    public func handle(_ call: FlutterMethodCall, result: @escaping FlutterResult) {
        guard let arguments = call.arguments as? [String: Any] else {
            result(
                FlutterError.invalidOperation(message: "No arguments in call to \(call.method).")
            )
            return
        }
        guard let rum = rumInstance else {
            result(
                FlutterError.invalidOperation(message: "RUM has not been initialized when calling \(call.method).")
            )
            return
        }

        switch call.method {
        case "startView":
            if let key = arguments["key"] as? String,
               let name = arguments["name"] as? String,
               let attributes = arguments["attributes"] as? [String: Any?] {
                let encodedAttributes = castFlutterAttributesToSwift(attributes)
                rum.startView(key: key, name: name, attributes: encodedAttributes)
                result(nil)
            } else {
                result(
                    FlutterError.missingParameter(methodName: call.method)
                )
            }

        case "stopView":
            if let key = arguments["key"] as? String,
               let attributes = arguments["attributes"] as? [String: Any?] {
                let encodedAttributes = castFlutterAttributesToSwift(attributes)
                rum.stopView(key: key, attributes: encodedAttributes)
                result(nil)
            } else {
                result(
                    FlutterError.missingParameter(methodName: call.method)
                )
            }
        case "addTiming":
            if let name = arguments["name"] as? String {
                rum.addTiming(name: name)
                result(nil)
            } else {
                result(
                    FlutterError.missingParameter(methodName: call.method)
                )
            }
        case "startResourceLoading":
            if let key = arguments["key"] as? String,
               let methodString = arguments["httpMethod"] as? String,
               let url = arguments["url"] as? String,
               let attributes = arguments["attributes"] as? [String: Any?] {
                let encodedAttributes = castFlutterAttributesToSwift(attributes)
                let method = RUMMethod.parseFromFlutter(methodString)
                rum.startResourceLoading(resourceKey: key, httpMethod: method, urlString: url,
                                         attributes: encodedAttributes)
                result(nil)
            } else {
                result(
                    FlutterError.missingParameter(methodName: call.method)
                )
            }
        case "stopResourceLoading":
            if let key = arguments["key"] as? String,
               let kindString = arguments["kind"] as? String,
               let attributes = arguments["attributes"] as? [String: Any?] {
                let encodedAttributes = castFlutterAttributesToSwift(attributes)
                let kind = RUMResourceType.parseFromFlutter(kindString)

                let statusCode = arguments["statusCode"] as? NSNumber
                let size = arguments["size"] as? NSNumber

                rum.stopResourceLoading(resourceKey: key, statusCode: statusCode?.intValue,
                                        kind: kind, size: size?.int64Value, attributes: encodedAttributes)
                result(nil)
            } else {
                result(
                    FlutterError.missingParameter(methodName: call.method)
                )
            }

        case "stopResourceLoadingWithError":
            if let key = arguments["key"] as? String,
               let message = arguments["message"] as? String,
               let errorType = arguments["type"] as? String,
               let attributes = arguments["attributes"] as? [String: Any?] {
                let encodedAttributes = castFlutterAttributesToSwift(attributes)
                rum.stopResourceLoadingWithError(resourceKey: key, errorMessage: message, type: errorType,
                                                 response: nil, attributes: encodedAttributes)
                result(nil)
            } else {
                result(
                    FlutterError.missingParameter(methodName: call.method)
                )
            }
        case "addError":
            if let message = arguments["message"] as? String,
               let sourceString = arguments["source"] as? String,
               let attributes = arguments["attributes"] as? [String: Any?] {
                let encodedAttributes = castFlutterAttributesToSwift(attributes)
                let source = RUMErrorSource.parseFromFlutter(sourceString)
                let stackTrace = arguments["stackTrace"] as? String

                rum.addError(message: message, source: source, stack: stackTrace, attributes: encodedAttributes,
                             file: nil, line: nil)
                result(nil)
            } else {
                result(
                    FlutterError.missingParameter(methodName: call.method)
                )
            }
        case "addUserAction":
            if let typeString = arguments["type"] as? String,
               let name = arguments["name"] as? String,
               let attributes = arguments["attributes"] as? [String: Any?] {
                let type = RUMUserActionType.parseFromFlutter(typeString)
                let encodedAttributes = castFlutterAttributesToSwift(attributes)
                rum.addUserAction(type: type, name: name, attributes: encodedAttributes)
                result(nil)
            } else {
                result(
                    FlutterError.missingParameter(methodName: call.method)
                )
            }
        case "startUserAction":
            if let typeString = arguments["type"] as? String,
               let name = arguments["name"] as? String,
               let attributes = arguments["attributes"] as? [String: Any?] {
                let type = RUMUserActionType.parseFromFlutter(typeString)
                let encodedAttributes = castFlutterAttributesToSwift(attributes)
                rum.startUserAction(type: type, name: name, attributes: encodedAttributes)
                result(nil)
            } else {
                result(
                    FlutterError.missingParameter(methodName: call.method)
                )
            }
        case "stopUserAction":
            if let typeString = arguments["type"] as? String,
               let name = arguments["name"] as? String,
               let attributes = arguments["attributes"] as? [String: Any?] {
                let type = RUMUserActionType.parseFromFlutter(typeString)
                let encodedAttributes = castFlutterAttributesToSwift(attributes)
                rum.stopUserAction(type: type, name: name, attributes: encodedAttributes)
                result(nil)
            } else {
                result(
                    FlutterError.missingParameter(methodName: call.method)
                )
            }
        case "addAttribute":
            if let key = arguments["key"] as? String,
               let value = arguments["value"] {
                let encodedValue = castAnyToEncodable(value)
                rum.addAttribute(forKey: key, value: encodedValue)
                result(nil)
            } else {
                result(
                    FlutterError.missingParameter(methodName: call.method)
                )
            }
        case "removeAttribute":
            if let key = arguments["key"] as? String {
                rum.removeAttribute(forKey: key)
                result(nil)
            } else {
                result(
                    FlutterError.missingParameter(methodName: call.method)
                )
            }
        case "reportLongTask":
            if let atTime = arguments["at"] as? NSNumber,
               let duration = arguments["duration"] as? NSNumber {
                let atDate = Date(timeIntervalSince1970: TimeInterval(atTime.doubleValue / 1000.0))
                rum._internal.addLongTask(at: atDate, duration: TimeInterval(duration.doubleValue / 1000.0))
                result(nil)
            } else {
                result(
                    FlutterError.missingParameter(methodName: call.method)
                )
            }
        case "updatePerformanceMetrics":
            if let buildTimes = arguments["buildTimes"] as? [Double],
               let rasterTimes = arguments["rasterTimes"] as? [Double] {
                // TODO: Time isn't that important here, but in the future we should get it either
                // from Flutter or from the timeProvider anyway
                let date = Date()
                buildTimes.forEach { val in
                    rum._internal.updatePerformanceMetric(at: date, metric: .flutterBuildTime, value: val)
                }
                rasterTimes.forEach { val in
                    rum._internal.updatePerformanceMetric(at: date, metric: .flutterRasterTime, value: val)
                }
                result(nil)
            } else {
                result(
                    FlutterError.missingParameter(methodName: call.method)
                )
            }
        default:
            result(FlutterMethodNotImplemented)
        }
    }

    func callEventMapper<T>(mapperName: String, event: T, encodedEvent: [String: Any?], completion: ([String: Any?]?) -> T?) -> T? {
        guard let methodChannel = DatadogRumPlugin.methodChannel else {
            return event
        }

        var encodedResult: [String: Any?]? = encodedEvent
        let semaphore = DispatchSemaphore(value: 0)

        mainThreadMapperPerf.start()
        methodChannel.invokeMethod(mapperName, arguments: ["event": encodedEvent]) { result in
            if result == nil {
                encodedResult = nil
            } else if let result = result as? [String: Any] {
                encodedResult = result
            }

            semaphore.signal()
        }

<<<<<<< HEAD
        if semaphore.wait(timeout: .now() + DispatchTimeInterval.milliseconds(250)) == .timedOut {
            Datadog._internal.telemetry.debug(id: "event_mapper_timeout", message: "\(mapperName) timed out.")
            mapperTimeouts += 1
            mainThreadMapperPerf.finishUnsampled()
=======
        if semaphore.wait(timeout: .now() + DispatchTimeInterval.milliseconds(500)) == .timedOut {
            Datadog._internal.telemetry.debug(id: "event_mapper_timeout", message: "\(mapperName) timed out.")
>>>>>>> 372c1253
            return event
        }
        mainThreadMapperPerf.finish()

        if encodedResult?["_dd.mapper_error"] != nil {
            // Error in the mapper, return the unmapped event
            return event
        }

        return completion(encodedResult)
    }

    func extractUserExtraInfo(usrMember: [String: Any]?) -> [String: Any]? {
        // Move user attributes into 'usr_info' member
        if var usrMember = usrMember {
            let reservedKeys = ["email", "id", "name"]
            var userExtraInfo: [String: Any?] = [:]
            usrMember.filter { !reservedKeys.contains($0.key) }.forEach {
                userExtraInfo[$0] = $1
                usrMember.removeValue(forKey: $0)
            }

            usrMember["usr_info"] = userExtraInfo
        }

        return usrMember
    }

    func viewEventMapper(rumViewEvent: RUMViewEvent) -> RUMViewEvent {
        if trackMapperPerf {
            mapperPerf.start()
        }

        let encoder = DictionaryEncoder()
        var encoded: [String: Any]
        do {
            encoded = try encoder.encode(rumViewEvent)
        } catch let error {
            Datadog._internal.telemetry.error(
                id: "datadog_flutter:view_mapping_encoding",
                message: "Encoding a RUMViewEvent failed: \(error)",
                kind: "EncodingError",
                stack: nil
            )
            mapperPerf.finishUnsampled()
            return rumViewEvent
        }


        encoded["usr"] = extractUserExtraInfo(usrMember: encoded["usr"] as? [String: Any])

        let result = callEventMapper(mapperName: "mapViewEvent", event: rumViewEvent, encodedEvent: encoded) { encodedResult in
            guard let encodedResult = encodedResult else {
                return rumViewEvent
            }

            // Pull modifyable properties
            var rumViewEvent = rumViewEvent
            if let encodedView = encodedResult["view"] as? [String: Any?] {
                rumViewEvent.view.name = encodedView["name"] as? String
                rumViewEvent.view.referrer = encodedView["referrer"] as? String
                rumViewEvent.view.url = encodedView["url"] as? String ?? ""
            }

            return rumViewEvent
        }

        guard let result = result else {
            Datadog._internal.telemetry.error(
                id: "datadog_flutter:null",
                message: "A Flutter viewEventMapper somehow returned null",
                kind: nil,
                stack: nil
            )
            return rumViewEvent
        }

        if trackMapperPerf {
            mapperPerf.finish()
        }

        return result
    }

    func actionEventMapper(rumActionEvent: RUMActionEvent) -> RUMActionEvent? {
        if trackMapperPerf {
            mapperPerf.start()
        }

        let encoder = DictionaryEncoder()
        guard var encoded = try? encoder.encode(rumActionEvent) else {
            Datadog._internal.telemetry.error(
                id: "datadog_flutter:action_mapping_encoding",
                message: "Encoding a RUMActionEvent failed",
                kind: "EncodingError",
                stack: nil
            )
            mapperPerf.finishUnsampled()
            return rumActionEvent
        }

        encoded["usr"] = extractUserExtraInfo(usrMember: encoded["usr"] as? [String: Any])

        let result = callEventMapper(mapperName: "mapActionEvent", event: rumActionEvent, encodedEvent: encoded) { encodedResult in
            guard let encodedResult = encodedResult else {
                return nil
            }

            var rumActionEvent = rumActionEvent
            if let encodedAction = encodedResult["action"] as? [String: Any?] {
                if let encodedTarget = encodedAction["target"] as? [String: Any?] {
                    rumActionEvent.action.target?.name = encodedTarget["name"] as? String ?? ""
                } else {
                    rumActionEvent.action.target = nil
                }
            }

            if let encodedView = encodedResult["view"] as? [String: Any?] {
                rumActionEvent.view.name = encodedView["name"] as? String
                rumActionEvent.view.referrer = encodedView["referrer"] as? String
                rumActionEvent.view.url = encodedView["url"] as? String ?? ""
            }

            return rumActionEvent
        }

        if trackMapperPerf {
            mapperPerf.finish()
        }

        return result
    }

    func resourceEventMapper(rumResourceEvent: RUMResourceEvent) -> RUMResourceEvent? {
        if trackMapperPerf {
            mapperPerf.start()
        }

        let encoder = DictionaryEncoder()
        guard var encoded = try? encoder.encode(rumResourceEvent) else {
            Datadog._internal.telemetry.error(
                id: "datadog_flutter:resource_mapping_encoding",
                message: "Encoding a RUMResourceEvent failed",
                kind: "EncodingError",
                stack: nil
            )
            mapperPerf.finishUnsampled()
            return rumResourceEvent
        }

        encoded["usr"] = extractUserExtraInfo(usrMember: encoded["usr"] as? [String: Any])

        let result = callEventMapper(mapperName: "mapResourceEvent", event: rumResourceEvent, encodedEvent: encoded) { encodedResult in
            guard let encodedResult = encodedResult else {
                return nil
            }

            var rumResourceEvent = rumResourceEvent

            if let encodedResource = encodedResult["resource"] as? [String: Any?] {
                rumResourceEvent.resource.url = encodedResource["url"] as? String ?? ""
            }

            if let encodedView = encodedResult["view"] as? [String: Any?] {
                rumResourceEvent.view.name = encodedView["name"] as? String
                rumResourceEvent.view.referrer = encodedView["referrer"] as? String
                rumResourceEvent.view.url = encodedView["url"] as? String ?? ""
            }

            return rumResourceEvent
        }

        if trackMapperPerf {
            mapperPerf.finish()
        }

        return result
    }

    func errorEventMapper(rumErrorEvent: RUMErrorEvent) -> RUMErrorEvent? {
        if trackMapperPerf {
            mapperPerf.start()
        }

        let encoder = DictionaryEncoder()
        guard var encoded = try? encoder.encode(rumErrorEvent) else {
            Datadog._internal.telemetry.error(
                id: "datadog_flutter:error_mapping_encoding",
                message: "Encoding a RUMErrorEvent failed",
                kind: "EncodingError",
                stack: nil
            )
            mapperPerf.finishUnsampled()
            return rumErrorEvent
        }

        encoded["usr"] = extractUserExtraInfo(usrMember: encoded["usr"] as? [String: Any])

        let result = callEventMapper(mapperName: "mapErrorEvent", event: rumErrorEvent, encodedEvent: encoded) { encodedResult in
            guard let encodedResult = encodedResult else {
                return nil
            }

            var rumErrorEvent = rumErrorEvent

            if let encodedError = encodedResult["error"] as? [String: Any?] {
                if var causes = rumErrorEvent.error.causes,
                   let encodedCauses = encodedError["causes"] as? [Any] {
                    if encodedCauses.count == causes.count {
                        for index in 0...causes.count {
                            if let encodedCause = encodedCauses[index] as? [String: Any?] {
                                causes[index].message = encodedCause["message"] as? String ?? ""
                                causes[index].stack = encodedCause["stack"] as? String
                            }
                        }
                        rumErrorEvent.error.causes = causes
                    } else {
                        consolePrint(
                            "🔥 Adding or removing RumErrorCauses to 'errorEvent.error.causes'" +
                            " in the rumErrorEventMapper is not supported." +
                            " You can modify individual causes, but do not modify the array.")
                    }
                } else {
                    rumErrorEvent.error.causes = nil
                }

                if let encodedResource = encodedError["resource"] as? [String: Any?] {
                    rumErrorEvent.error.resource?.url = encodedResource["url"] as? String ?? ""
                }

                rumErrorEvent.error.stack = encodedError["stack"] as? String
            }

            if let encodedView = encodedResult["view"] as? [String: Any?] {
                rumErrorEvent.view.name = encodedView["name"] as? String
                rumErrorEvent.view.referrer = encodedView["referrer"] as? String
                rumErrorEvent.view.url = encodedView["url"] as? String ?? ""
            }

            return rumErrorEvent
        }

        if trackMapperPerf {
            mapperPerf.finish()
        }

        return result
    }

    func longTaskEventMapper(longTaskEvent: RUMLongTaskEvent) -> RUMLongTaskEvent? {
        if trackMapperPerf {
            mapperPerf.start()
        }

        let encoder = DictionaryEncoder()
        guard var encoded = try? encoder.encode(longTaskEvent) else {
            Datadog._internal.telemetry.error(
                id: "datadog_flutter:long_task_mapping_encoding",
                message: "Encoding a RUMLongTaskEvent failed",
                kind: "EncodingError",
                stack: nil
            )
            mapperPerf.finishUnsampled()
            return longTaskEvent
        }

        encoded["usr"] = extractUserExtraInfo(usrMember: encoded["usr"] as? [String: Any])

        let result = callEventMapper(mapperName: "mapLongTaskEvent", event: longTaskEvent, encodedEvent: encoded) { encodedResult in
            guard let encodedResult = encodedResult else {
                return nil
            }

            var longTaskEvent = longTaskEvent

            if let encodedView = encodedResult["view"] as? [String: Any?] {
                longTaskEvent.view.name = encodedView["name"] as? String
                longTaskEvent.view.referrer = encodedView["referrer"] as? String
                longTaskEvent.view.url = encodedView["url"] as? String ?? ""
            }

            return longTaskEvent
        }

        if trackMapperPerf {
            mapperPerf.finish()
        }

        return result
    }
}

public extension RUMResourceType {
    // swiftlint:disable:next cyclomatic_complexity
    static func parseFromFlutter(_ value: String) -> RUMResourceType {
        switch value {
        case "RumResourceType.document": return .document
        case "RumResourceType.image": return .image
        case "RumResourceType.xhr": return .xhr
        case "RumResourceType.beacon": return .beacon
        case "RumResourceType.css": return .css
        case "RumResourceType.fetch": return .fetch
        case "RumResourceType.font": return .font
        case "RumResourceType.js": return .js
        case "RumResourceType.media": return .media
        case "RumResourceType.native": return .native
        default: return .other
        }
    }
}

public extension RUMMethod {
    static func parseFromFlutter(_ value: String) -> RUMMethod {
        switch value {
        case "RumHttpMethod.get": return .get
        case "RumHttpMethod.post": return .post
        case "RumHttpMethod.head": return .head
        case "RumHttpMethod.put": return .put
        case "RumHttpMethod.delete": return .delete
        case "RumHttpMethod.patch": return .patch
        default: return .get
        }
    }
}

public extension RUMUserActionType {
    static func parseFromFlutter(_ value: String) -> RUMUserActionType {
        switch value {
        case "RumUserActionType.tap": return .tap
        case "RumUserActionType.scroll": return .scroll
        case "RumUserActionType.swipe": return .swipe
        default: return .custom
        }
    }
}

public extension RUMErrorSource {
    static func parseFromFlutter(_ value: String) -> RUMErrorSource {
        switch value {
        case "RumErrorSource.source": return .source
        case "RumErrorSource.network": return .network
        case "RumErrorSource.webview": return .webview
        case "RumErrorSource.console": return .console
        case "RumErrorSource.custom": return .custom
        default: return .custom
        }
    }
}

public extension Datadog.Configuration.VitalsFrequency {
    static func parseFromFlutter(_ value: String) -> Datadog.Configuration.VitalsFrequency {
        switch value {
        case "VitalsFrequency.frequent": return .frequent
        case "VitalsFrequency.average": return .average
        case "VitalsFrequency.rare": return .rare
        case "VitalsFrequency.never": return .never
        default: return .average
        }
    }
}<|MERGE_RESOLUTION|>--- conflicted
+++ resolved
@@ -321,15 +321,10 @@
             semaphore.signal()
         }
 
-<<<<<<< HEAD
-        if semaphore.wait(timeout: .now() + DispatchTimeInterval.milliseconds(250)) == .timedOut {
+        if semaphore.wait(timeout: .now() + DispatchTimeInterval.milliseconds(500)) == .timedOut {
             Datadog._internal.telemetry.debug(id: "event_mapper_timeout", message: "\(mapperName) timed out.")
             mapperTimeouts += 1
             mainThreadMapperPerf.finishUnsampled()
-=======
-        if semaphore.wait(timeout: .now() + DispatchTimeInterval.milliseconds(500)) == .timedOut {
-            Datadog._internal.telemetry.debug(id: "event_mapper_timeout", message: "\(mapperName) timed out.")
->>>>>>> 372c1253
             return event
         }
         mainThreadMapperPerf.finish()
