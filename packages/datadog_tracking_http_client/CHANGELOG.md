# Changelog

## Unreleased

* Add methods for enabling the DatadogTrackingHttpClient in add-to-app scenarios.
* Send trace sample rate (`dd.rule_psr`) for APM's traffic ingestion control page.
* Added DatadogClient for use with the `http` pub package.
<<<<<<< HEAD
* Fix an issue where convenience methods on DataodgTrackingHttpClient weren't being tracked properly
* Support for OTel `b3` and W3C `tracecontext` header injection
=======
* Fix an issue where convenience methods on DatadogTrackingHttpClient weren't being tracked properly
* Support for OTel b3 header injection
>>>>>>> fb4fde46

## 1.1.0

* Minor documentation update to clarify 1.1.x / 1.0.x changes

## 1.1.0-rc.1

* Updated to use `datadog_flutter_plugin` 1.0.0-rc.1
* Added internal error reporting (telemetry)

## 1.0.1

* Stable release of 1.0.x

## 1.0.1-rc.1

* 💥 BREAKING - Set the 1.0.x line to be Dart 2.15 (Flutter 2.8) and below. If you are using Dart 2.17 (Flutter 3), use the 1.1.x line.
* Updated to use `datadog_flutter_plugin` 1.0.0-rc.1
* Added internal error reporting (telemetry)

## 1.0.1-beta.1

* Add methods for Dart 2.17, set minimum supported version to Dart 2.17

## 1.0.0-beta.2

* Decrease the SDK constraint from Dart 2.16 (Flutter 2.10) to Dart 2.15 (Flutter 2.8)

## 1.0.0-beta.1

* Removed using platform traces / spans in DatadogTrackingHttpClient

## 1.0.0-alpha.1

* Initial split of DatadogTrackingHttpClient into its own package<|MERGE_RESOLUTION|>--- conflicted
+++ resolved
@@ -5,13 +5,9 @@
 * Add methods for enabling the DatadogTrackingHttpClient in add-to-app scenarios.
 * Send trace sample rate (`dd.rule_psr`) for APM's traffic ingestion control page.
 * Added DatadogClient for use with the `http` pub package.
-<<<<<<< HEAD
-* Fix an issue where convenience methods on DataodgTrackingHttpClient weren't being tracked properly
+* Fix an issue where convenience methods on DatadogTrackingHttpClient weren't being tracked properly
 * Support for OTel `b3` and W3C `tracecontext` header injection
-=======
 * Fix an issue where convenience methods on DatadogTrackingHttpClient weren't being tracked properly
-* Support for OTel b3 header injection
->>>>>>> fb4fde46
 
 ## 1.1.0
 
