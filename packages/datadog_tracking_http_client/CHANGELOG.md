# Changelog

## Unreleased

<<<<<<< HEAD
* Have `DatadogTrackingHttpClient` use `HttpOverrides.current` if they already exist. See [#424] 
=======
* Added `attributeProvider` parameter to `DatadogClient` to allow users provide attributes for RUM Resources automatically created by `DatadogClient`.
* Added `DatadogTrackingHttpClientListener` to allow users to provide attributes for RUM Resources created by `DatadogTrackingHttpClient`.
>>>>>>> f4f29c0b
* Fix rethrown execptions on `close` not having the correct stack trace.

## 1.2.1

* Fix an invalid assertion when processing stream errors. See [#355]

## 1.2.0

* Add methods for enabling the DatadogTrackingHttpClient in add-to-app scenarios.
* Send trace sample rate (`dd.rule_psr`) for APM's traffic ingestion control page.
* Added DatadogClient for use with the `http` pub package.
* Fix an issue where convenience methods on DatadogTrackingHttpClient weren't being tracked properly
* Support for OTel `b3` and W3C `tracecontext` header injection

## 1.1.0

* Minor documentation update to clarify 1.1.x / 1.0.x changes

## 1.1.0-rc.1

* Updated to use `datadog_flutter_plugin` 1.0.0-rc.1
* Added internal error reporting (telemetry)

## 1.0.1

* Stable release of 1.0.x

## 1.0.1-rc.1

* 💥 BREAKING - Set the 1.0.x line to be Dart 2.15 (Flutter 2.8) and below. If you are using Dart 2.17 (Flutter 3), use the 1.1.x line.
* Updated to use `datadog_flutter_plugin` 1.0.0-rc.1
* Added internal error reporting (telemetry)

## 1.0.1-beta.1

* Add methods for Dart 2.17, set minimum supported version to Dart 2.17

## 1.0.0-beta.2

* Decrease the SDK constraint from Dart 2.16 (Flutter 2.10) to Dart 2.15 (Flutter 2.8)

## 1.0.0-beta.1

* Removed using platform traces / spans in DatadogTrackingHttpClient

## 1.0.0-alpha.1

* Initial split of DatadogTrackingHttpClient into its own package

[#355]: https://github.com/DataDog/dd-sdk-flutter/issues/355
[#424]: https://github.com/DataDog/dd-sdk-flutter/issues/424<|MERGE_RESOLUTION|>--- conflicted
+++ resolved
@@ -2,12 +2,9 @@
 
 ## Unreleased
 
-<<<<<<< HEAD
 * Have `DatadogTrackingHttpClient` use `HttpOverrides.current` if they already exist. See [#424] 
-=======
 * Added `attributeProvider` parameter to `DatadogClient` to allow users provide attributes for RUM Resources automatically created by `DatadogClient`.
 * Added `DatadogTrackingHttpClientListener` to allow users to provide attributes for RUM Resources created by `DatadogTrackingHttpClient`.
->>>>>>> f4f29c0b
 * Fix rethrown execptions on `close` not having the correct stack trace.
 
 ## 1.2.1
