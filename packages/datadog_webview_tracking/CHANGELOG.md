# Changelog

<<<<<<< HEAD
## Unreleased

* Update to v2.0 of Datadog SDKs
=======
## 1.1.0

* Add support for Gradle 8
>>>>>>> 616e19aa

## 1.0.0

* Initial release<|MERGE_RESOLUTION|>--- conflicted
+++ resolved
@@ -1,14 +1,12 @@
 # Changelog
 
-<<<<<<< HEAD
 ## Unreleased
 
 * Update to v2.0 of Datadog SDKs
-=======
+
 ## 1.1.0
 
 * Add support for Gradle 8
->>>>>>> 616e19aa
 
 ## 1.0.0
 
